--- conflicted
+++ resolved
@@ -13,16 +13,10 @@
 else:
   {.push raises: [].}
 
-<<<<<<< HEAD
-import std/[os, tables, strutils, heapqueue, nativesockets, net,
-            deques]
-import "."/[config, futures, timer]
-=======
 from nativesockets import Port
-import std/[tables, strutils, heapqueue, lists, options, deques]
+import std/[tables, strutils, heapqueue, options, deques]
 import stew/results
-import "."/[osdefs, osutils, timer]
->>>>>>> 0f70a6b8
+import "."/[config, futures, osdefs, osutils, timer]
 
 export Port
 export timer, results
@@ -382,26 +376,6 @@
 
   proc newDispatcher*(): PDispatcher =
     ## Creates a new Dispatcher instance.
-<<<<<<< HEAD
-    var res = PDispatcher()
-    res.ioPort = createIoCompletionPort(INVALID_HANDLE_VALUE, 0, 0, 1)
-    when declared(initHashSet):
-      # After 0.20.0 Nim's stdlib version
-      res.handles = initHashSet[AsyncFD]()
-    else:
-      # Pre 0.20.0 Nim's stdlib version
-      res.handles = initSet[AsyncFD]()
-    when declared(initHeapQueue):
-      # After 0.20.0 Nim's stdlib version
-      res.timers = initHeapQueue[TimerCallback]()
-    else:
-      # Pre 0.20.0 Nim's stdlib version
-      res.timers = newHeapQueue[TimerCallback]()
-    res.callbacks = initDeque[InternalAsyncCallback](64)
-    res.callbacks.addLast(SentinelCallback)
-    res.idlers = initDeque[InternalAsyncCallback]()
-    res.trackers = initTable[string, TrackerBase]()
-=======
     let port = createIoCompletionPort(osdefs.INVALID_HANDLE_VALUE,
                                       HANDLE(0), 0, 1)
     if port == osdefs.INVALID_HANDLE_VALUE:
@@ -411,12 +385,11 @@
       ioPort: port,
       handles: initHashSet[AsyncFD](),
       timers: initHeapQueue[TimerCallback](),
-      callbacks: initDeque[AsyncCallback](64),
-      idlers: initDeque[AsyncCallback](),
+      callbacks: initDeque[InternalAsyncCallback](64),
+      idlers: initDeque[InternalAsyncCallback](),
       trackers: initTable[string, TrackerBase]()
     )
     res.callbacks.addLast(SentinelCallback)
->>>>>>> 0f70a6b8
     initAPI(res)
     res
 
@@ -545,11 +518,7 @@
       else:
         osLastError()
     if not isNil(aftercb):
-<<<<<<< HEAD
-      var acb = InternalAsyncCallback(function: aftercb)
-=======
-      var acb = AsyncCallback(function: aftercb, udata: cast[pointer](param))
->>>>>>> 0f70a6b8
+      var acb = InternalAsyncCallback(function: aftercb, udata: cast[pointer](param))
       loop.callbacks.addLast(acb)
 
   proc closeHandle*(fd: AsyncFD, aftercb: CallbackFunc = nil) =
@@ -562,11 +531,7 @@
       else:
         osLastError()
     if not isNil(aftercb):
-<<<<<<< HEAD
-      var acb = InternalAsyncCallback(function: aftercb)
-=======
-      var acb = AsyncCallback(function: aftercb, udata: cast[pointer](param))
->>>>>>> 0f70a6b8
+      var acb = InternalAsyncCallback(function: aftercb, udata: cast[pointer](param))
       loop.callbacks.addLast(acb)
 
   proc contains*(disp: PDispatcher, fd: AsyncFD): bool =
@@ -601,21 +566,6 @@
 
   proc newDispatcher*(): PDispatcher {.raises: [Defect].} =
     ## Create new dispatcher.
-<<<<<<< HEAD
-    var res = PDispatcher()
-    res.selector = newSelector[SelectorData]()
-    when declared(initHeapQueue):
-      # After 0.20.0 Nim's stdlib version
-      res.timers = initHeapQueue[TimerCallback]()
-    else:
-      # Before 0.20.0 Nim's stdlib version
-      res.timers.newHeapQueue()
-    res.callbacks = initDeque[InternalAsyncCallback](64)
-    res.callbacks.addLast(SentinelCallback)
-    res.idlers = initDeque[InternalAsyncCallback]()
-    res.keys = newSeq[ReadyKey](64)
-    res.trackers = initTable[string, TrackerBase]()
-=======
     let selector =
       try:
         newSelector[SelectorData]()
@@ -626,13 +576,12 @@
     var res = PDispatcher(
       selector: selector,
       timers: initHeapQueue[TimerCallback](),
-      callbacks: initDeque[AsyncCallback](64),
-      idlers: initDeque[AsyncCallback](),
+      callbacks: initDeque[InternalAsyncCallback](64),
+      idlers: initDeque[InternalAsyncCallback](),
       keys: newSeq[ReadyKey](64),
       trackers: initTable[string, TrackerBase]()
     )
     res.callbacks.addLast(SentinelCallback)
->>>>>>> 0f70a6b8
     initAPI(res)
     res
 
