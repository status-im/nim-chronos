--- conflicted
+++ resolved
@@ -2432,12 +2432,8 @@
   return count
 
 proc readUntil*(transp: StreamTransport, pbytes: pointer, nbytes: int,
-<<<<<<< HEAD
-                sep: seq[byte], withLogs = false): Future[int] {.async.} =
-=======
-                sep: seq[byte]): Future[int] {.
+                sep: seq[byte], withLogs = false): Future[int] {.
                 async: (raises: [TransportError, CancelledError]).} =
->>>>>>> e296ae30
   ## Read data from the transport ``transp`` until separator ``sep`` is found.
   ##
   ## On success, the data and separator will be removed from the internal
