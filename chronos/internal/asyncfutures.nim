#
#                     Chronos
#
#  (c) Copyright 2015 Dominik Picheta
#  (c) Copyright 2018-2023 Status Research & Development GmbH
#
#                Licensed under either of
#    Apache License, version 2.0, (LICENSE-APACHEv2)
#                MIT license (LICENSE-MIT)

## Features and utilities for `Future` that integrate it with the dispatcher
## and the rest of the async machinery

{.push raises: [].}

import std/[sequtils, macros]
import stew/base10

import ./[asyncengine, raisesfutures]
import ../[config, futures]

export
  raisesfutures.Raising, raisesfutures.InternalRaisesFuture,
  raisesfutures.init, raisesfutures.error, raisesfutures.readError

when chronosStackTrace:
  import std/strutils
  when defined(nimHasStacktracesModule):
    import system/stacktraces
  else:
    const
      reraisedFromBegin = -10
      reraisedFromEnd = -100

template LocCreateIndex*: auto {.deprecated: "LocationKind.Create".} =
    LocationKind.Create
template LocFinishIndex*: auto {.deprecated: "LocationKind.Finish".} =
    LocationKind.Finish
template LocCompleteIndex*: untyped {.deprecated: "LocationKind.Finish".} =
  LocationKind.Finish

func `[]`*(loc: array[LocationKind, ptr SrcLoc], v: int): ptr SrcLoc {.
     deprecated: "use LocationKind".} =
  case v
  of 0: loc[LocationKind.Create]
  of 1: loc[LocationKind.Finish]
  else: raiseAssert("Unknown source location " & $v)

type
  FutureStr*[T] = ref object of Future[T]
    ## Deprecated
    gcholder*: string

  FutureSeq*[A, B] = ref object of Future[A]
    ## Deprecated
    gcholder*: seq[B]

  FuturePendingError* = object of FutureError
    ## Error raised when trying to `read` a Future that is still pending
  FutureCompletedError* = object of FutureError
    ## Error raised when trying access the error of a completed Future

  SomeFuture = Future|InternalRaisesFuture

func raiseFuturePendingError(fut: FutureBase) {.
    noinline, noreturn, raises: FuturePendingError.} =
  raise (ref FuturePendingError)(msg: "Future is still pending", future: fut)
func raiseFutureCompletedError(fut: FutureBase) {.
    noinline, noreturn, raises: FutureCompletedError.} =
  raise (ref FutureCompletedError)(
    msg: "Future is completed, cannot read error", future: fut)

# Backwards compatibility for old FutureState name
template Finished* {.deprecated: "Use Completed instead".} = Completed
template Finished*(T: type FutureState): FutureState {.
         deprecated: "Use FutureState.Completed instead".} =
           FutureState.Completed

proc newFutureImpl[T](loc: ptr SrcLoc): Future[T] =
  let fut = Future[T]()
  internalInitFutureBase(fut, loc, FutureState.Pending, {})
  fut

proc newFutureImpl[T](loc: ptr SrcLoc, flags: FutureFlags): Future[T] =
  let fut = Future[T]()
  internalInitFutureBase(fut, loc, FutureState.Pending, flags)
  fut

proc newInternalRaisesFutureImpl[T, E](
    loc: ptr SrcLoc): InternalRaisesFuture[T, E] =
  let fut = InternalRaisesFuture[T, E]()
  internalInitFutureBase(fut, loc, FutureState.Pending, {})
  fut

proc newInternalRaisesFutureImpl[T, E](
    loc: ptr SrcLoc, flags: FutureFlags): InternalRaisesFuture[T, E] =
  let fut = InternalRaisesFuture[T, E]()
  internalInitFutureBase(fut, loc, FutureState.Pending, flags)
  fut

proc newFutureSeqImpl[A, B](loc: ptr SrcLoc): FutureSeq[A, B] =
  let fut = FutureSeq[A, B]()
  internalInitFutureBase(fut, loc, FutureState.Pending, {})
  fut

proc newFutureStrImpl[T](loc: ptr SrcLoc): FutureStr[T] =
  let fut = FutureStr[T]()
  internalInitFutureBase(fut, loc, FutureState.Pending, {})
  fut

template newFuture*[T](fromProc: static[string] = "",
                       flags: static[FutureFlags] = {}): auto =
  ## Creates a new future.
  ##
  ## Specifying ``fromProc``, which is a string specifying the name of the proc
  ## that this future belongs to, is a good habit as it helps with debugging.
  when declared(InternalRaisesFutureRaises): # injected by `asyncraises`
    newInternalRaisesFutureImpl[T, InternalRaisesFutureRaises](
      getSrcLocation(fromProc), flags)
  else:
    newFutureImpl[T](getSrcLocation(fromProc), flags)

template newInternalRaisesFuture*[T, E](fromProc: static[string] = ""): auto =
  ## Creates a new future.
  ##
  ## Specifying ``fromProc``, which is a string specifying the name of the proc
  ## that this future belongs to, is a good habit as it helps with debugging.
  newInternalRaisesFutureImpl[T, E](getSrcLocation(fromProc))

template newFutureSeq*[A, B](fromProc: static[string] = ""): FutureSeq[A, B] {.deprecated.} =
  ## Create a new future which can hold/preserve GC sequence until future will
  ## not be completed.
  ##
  ## Specifying ``fromProc``, which is a string specifying the name of the proc
  ## that this future belongs to, is a good habit as it helps with debugging.
  newFutureSeqImpl[A, B](getSrcLocation(fromProc))

template newFutureStr*[T](fromProc: static[string] = ""): FutureStr[T] {.deprecated.} =
  ## Create a new future which can hold/preserve GC string until future will
  ## not be completed.
  ##
  ## Specifying ``fromProc``, which is a string specifying the name of the proc
  ## that this future belongs to, is a good habit as it helps with debugging.
  newFutureStrImpl[T](getSrcLocation(fromProc))

proc done*(future: FutureBase): bool {.deprecated: "Use `completed` instead".} =
  ## This is an alias for ``completed(future)`` procedure.
  completed(future)

when chronosFutureTracking:
  proc futureDestructor(udata: pointer) =
    ## This procedure will be called when Future[T] got completed, cancelled or
    ## failed and all Future[T].callbacks are already scheduled and processed.
    let future = cast[FutureBase](udata)
    if future == futureList.tail: futureList.tail = future.prev
    if future == futureList.head: futureList.head = future.next
    if not(isNil(future.next)): future.next.internalPrev = future.prev
    if not(isNil(future.prev)): future.prev.internalNext = future.next
    futureList.count.dec()

  proc scheduleDestructor(future: FutureBase) {.inline.} =
    callSoon(futureDestructor, cast[pointer](future))

proc checkFinished(future: FutureBase, loc: ptr SrcLoc) =
  ## Checks whether `future` is finished. If it is then raises a
  ## ``FutureDefect``.
  if future.finished():
    var msg = ""
    msg.add("An attempt was made to complete a Future more than once. ")
    msg.add("Details:")
    msg.add("\n  Future ID: " & Base10.toString(future.id))
    msg.add("\n  Creation location:")
    msg.add("\n    " & $future.location[LocationKind.Create])
    msg.add("\n  First completion location:")
    msg.add("\n    " & $future.location[LocationKind.Finish])
    msg.add("\n  Second completion location:")
    msg.add("\n    " & $loc)
    when chronosStackTrace:
      msg.add("\n  Stack trace to moment of creation:")
      msg.add("\n" & indent(future.stackTrace.strip(), 4))
      msg.add("\n  Stack trace to moment of secondary completion:")
      msg.add("\n" & indent(getStackTrace().strip(), 4))
    msg.add("\n\n")
    var err = newException(FutureDefect, msg)
    err.cause = future
    raise err
  else:
    future.internalLocation[LocationKind.Finish] = loc

proc finish(fut: FutureBase, state: FutureState) =
  # We do not perform any checks here, because:
  # 1. `finish()` is a private procedure and `state` is under our control.
  # 2. `fut.state` is checked by `checkFinished()`.
  fut.internalState = state
  fut.internalCancelcb = nil # release cancellation callback memory
  for item in fut.internalCallbacks.mitems():
    if not(isNil(item.function)):
      callSoon(item)
    item = default(AsyncCallback) # release memory as early as possible
  fut.internalCallbacks = default(seq[AsyncCallback]) # release seq as well

  when chronosFutureTracking:
    scheduleDestructor(fut)

proc complete[T](future: Future[T], val: T, loc: ptr SrcLoc) =
  if not(future.cancelled()):
    checkFinished(future, loc)
    doAssert(isNil(future.internalError))
    future.internalValue = val
    future.finish(FutureState.Completed)

template complete*[T](future: Future[T], val: T) =
  ## Completes ``future`` with value ``val``.
  complete(future, val, getSrcLocation())

proc complete(future: Future[void], loc: ptr SrcLoc) =
  if not(future.cancelled()):
    checkFinished(future, loc)
    doAssert(isNil(future.internalError))
    future.finish(FutureState.Completed)

template complete*(future: Future[void]) =
  ## Completes a void ``future``.
  complete(future, getSrcLocation())

proc failImpl(
    future: FutureBase, error: ref CatchableError, loc: ptr SrcLoc) =
  if not(future.cancelled()):
    checkFinished(future, loc)
    future.internalError = error
    when chronosStackTrace:
      future.internalErrorStackTrace = if getStackTrace(error) == "":
                                 getStackTrace()
                               else:
                                 getStackTrace(error)
    future.finish(FutureState.Failed)

template fail*[T](
    future: Future[T], error: ref CatchableError, warn: static bool = false) =
  ## Completes ``future`` with ``error``.
  failImpl(future, error, getSrcLocation())

template fail*[T, E](
    future: InternalRaisesFuture[T, E], error: ref CatchableError,
    warn: static bool = true) =
  checkRaises(future, E, error, warn)
  failImpl(future, error, getSrcLocation())

template newCancelledError(): ref CancelledError =
  (ref CancelledError)(msg: "Future operation cancelled!")

proc cancelAndSchedule(future: FutureBase, loc: ptr SrcLoc) =
  if not(future.finished()):
    checkFinished(future, loc)
    future.internalError = newCancelledError()
    when chronosStackTrace:
      future.internalErrorStackTrace = getStackTrace()
    future.finish(FutureState.Cancelled)

template cancelAndSchedule*(future: FutureBase) =
  cancelAndSchedule(future, getSrcLocation())

proc tryCancel(future: FutureBase, loc: ptr SrcLoc): bool =
  ## Perform an attempt to cancel ``future``.
  ##
  ## NOTE: This procedure does not guarantee that cancellation will actually
  ## happened.
  ##
  ## Cancellation is the process which starts from the last ``future``
  ## descendent and moves step by step to the parent ``future``. To initiate
  ## this process procedure iterates through all non-finished ``future``
  ## descendents and tries to find the last one. If last descendent is still
  ## pending it will become cancelled and process will be initiated. In such
  ## case this procedure returns ``true``.
  ##
  ## If last descendent future is not pending, this procedure will be unable to
  ## initiate cancellation process and so it returns ``false``.
  if future.cancelled():
    return true
  if future.finished():
    return false

  if not(isNil(future.internalChild)):
    # If you hit this assertion, you should have used the `CancelledError`
    # mechanism and/or use a regular `addCallback`
    when chronosStrictFutureAccess:
      doAssert future.internalCancelcb.isNil,
        "futures returned from `{.async.}` functions must not use " &
        "`cancelCallback`"
    tryCancel(future.internalChild, loc)
  else:
    if not(isNil(future.internalCancelcb)):
      future.internalCancelcb(cast[pointer](future))
    if FutureFlag.OwnCancelSchedule notin future.internalFlags:
      cancelAndSchedule(future, loc)
    future.cancelled()

template tryCancel*(future: FutureBase): bool =
  tryCancel(future, getSrcLocation())

proc clearCallbacks(future: FutureBase) =
  future.internalCallbacks = default(seq[AsyncCallback])

proc addCallback*(future: FutureBase, cb: CallbackFunc, udata: pointer) =
  ## Adds the callbacks proc to be called when the future completes.
  ##
  ## If future has already completed then ``cb`` will be called immediately.
  doAssert(not isNil(cb))
  if future.finished():
    callSoon(cb, udata)
  else:
    future.internalCallbacks.add AsyncCallback(function: cb, udata: udata)

proc addCallback*(future: FutureBase, cb: CallbackFunc) =
  ## Adds the callbacks proc to be called when the future completes.
  ##
  ## If future has already completed then ``cb`` will be called immediately.
  future.addCallback(cb, cast[pointer](future))

proc removeCallback*(future: FutureBase, cb: CallbackFunc,
                     udata: pointer) =
  ## Remove future from list of callbacks - this operation may be slow if there
  ## are many registered callbacks!
  doAssert(not isNil(cb))
  # Make sure to release memory associated with callback, or reference chains
  # may be created!
  future.internalCallbacks.keepItIf:
    it.function != cb or it.udata != udata

proc removeCallback*(future: FutureBase, cb: CallbackFunc) =
  future.removeCallback(cb, cast[pointer](future))

proc `callback=`*(future: FutureBase, cb: CallbackFunc, udata: pointer) =
  ## Clears the list of callbacks and sets the callback proc to be called when
  ## the future completes.
  ##
  ## If future has already completed then ``cb`` will be called immediately.
  ##
  ## It's recommended to use ``addCallback`` or ``then`` instead.
  # ZAH: how about `setLen(1); callbacks[0] = cb`
  future.clearCallbacks
  future.addCallback(cb, udata)

proc `callback=`*(future: FutureBase, cb: CallbackFunc) =
  ## Sets the callback proc to be called when the future completes.
  ##
  ## If future has already completed then ``cb`` will be called immediately.
  `callback=`(future, cb, cast[pointer](future))

proc `cancelCallback=`*(future: FutureBase, cb: CallbackFunc) =
  ## Sets the callback procedure to be called when the future is cancelled.
  ##
  ## This callback will be called immediately as ``future.cancel()`` invoked and
  ## must be set before future is finished.

  when chronosStrictFutureAccess:
    doAssert not future.finished(),
      "cancellation callback must be set before finishing the future"
  future.internalCancelcb = cb

{.push stackTrace: off.}
proc futureContinue*(fut: FutureBase) {.raises: [], gcsafe.}

proc internalContinue(fut: pointer) {.raises: [], gcsafe.} =
  let asFut = cast[FutureBase](fut)
  GC_unref(asFut)
  futureContinue(asFut)

proc futureContinue*(fut: FutureBase) {.raises: [], gcsafe.} =
  # This function is responsible for calling the closure iterator generated by
  # the `{.async.}` transformation either until it has completed its iteration
  #
  # Every call to an `{.async.}` proc is redirected to call this function
  # instead with its original body captured in `fut.closure`.
  while true:
    # Call closure to make progress on `fut` until it reaches `yield` (inside
    # `await` typically) or completes / fails / is cancelled
    let next: FutureBase = fut.internalClosure(fut)
    if fut.internalClosure.finished(): # Reached the end of the transformed proc
      break

    if next == nil:
      raiseAssert "Async procedure (" & ($fut.location[LocationKind.Create]) &
                  ") yielded `nil`, are you await'ing a `nil` Future?"

    if not next.finished():
      # We cannot make progress on `fut` until `next` has finished - schedule
      # `fut` to continue running when that happens
      GC_ref(fut)
      next.addCallback(CallbackFunc(internalContinue), cast[pointer](fut))

      # return here so that we don't remove the closure below
      return

    # Continue while the yielded future is already finished.

  # `futureContinue` will not be called any more for this future so we can
  # clean it up
  fut.internalClosure = nil
  fut.internalChild = nil

{.pop.}

when chronosStackTrace:
  template getFilenameProcname(entry: StackTraceEntry): (string, string) =
    when compiles(entry.filenameStr) and compiles(entry.procnameStr):
      # We can't rely on "entry.filename" and "entry.procname" still being valid
      # cstring pointers, because the "string.data" buffers they pointed to might
      # be already garbage collected (this entry being a non-shallow copy,
      # "entry.filename" no longer points to "entry.filenameStr.data", but to the
      # buffer of the original object).
      (entry.filenameStr, entry.procnameStr)
    else:
      ($entry.filename, $entry.procname)

  proc `$`(stackTraceEntries: seq[StackTraceEntry]): string =
    try:
      when defined(nimStackTraceOverride) and declared(addDebuggingInfo):
        let entries = addDebuggingInfo(stackTraceEntries)
      else:
        let entries = stackTraceEntries

      # Find longest filename & line number combo for alignment purposes.
      var longestLeft = 0
      for entry in entries:
        let (filename, procname) = getFilenameProcname(entry)

        if procname == "": continue

        let leftLen = filename.len + len($entry.line)
        if leftLen > longestLeft:
          longestLeft = leftLen

      var indent = 2
      # Format the entries.
      for entry in entries:
        let (filename, procname) = getFilenameProcname(entry)

        if procname == "":
          if entry.line == reraisedFromBegin:
            result.add(spaces(indent) & "#[\n")
            indent.inc(2)
          elif entry.line == reraisedFromEnd:
            indent.dec(2)
            result.add(spaces(indent) & "]#\n")
          continue

        let left = "$#($#)" % [filename, $entry.line]
        result.add((spaces(indent) & "$#$# $#\n") % [
          left,
          spaces(longestLeft - left.len + 2),
          procname
        ])
    except ValueError as exc:
      return exc.msg # Shouldn't actually happen since we set the formatting
                    # string

  proc injectStacktrace(error: ref Exception) =
    const header = "\nAsync traceback:\n"

    var exceptionMsg = error.msg
    if header in exceptionMsg:
      # This is messy: extract the original exception message from the msg
      # containing the async traceback.
      let start = exceptionMsg.find(header)
      exceptionMsg = exceptionMsg[0..<start]

    var newMsg = exceptionMsg & header

    let entries = getStackTraceEntries(error)
    newMsg.add($entries)

    newMsg.add("Exception message: " & exceptionMsg & "\n")

    # # For debugging purposes
    # newMsg.add("Exception type:")
    # for entry in getStackTraceEntries(future.error):
    #   newMsg.add "\n" & $entry
    error.msg = newMsg

proc internalCheckComplete*(fut: FutureBase) {.raises: [CatchableError].} =
  # For internal use only. Used in asyncmacro
  if not(isNil(fut.internalError)):
    when chronosStackTrace:
      injectStacktrace(fut.internalError)
    raise fut.internalError

macro internalCheckComplete*(fut: InternalRaisesFuture, raises: typed) =
  # For InternalRaisesFuture[void, (ValueError, OSError), will do:
  # {.cast(raises: [ValueError, OSError]).}:
  #   if isNil(f.error): discard
  #   else: raise f.error
  # TODO https://github.com/nim-lang/Nim/issues/22937
  #      we cannot `getTypeInst` on the `fut` - when aliases are involved, the
  #      generics are lost - so instead, we pass the raises list explicitly

  let types = getRaisesTypes(raises)
  types.copyLineInfo(raises)
  for t in types:
    t.copyLineInfo(raises)

  if isNoRaises(types):
    return quote do:
      if not(isNil(`fut`.internalError)):
        # This would indicate a bug in which `error` was set via the non-raising
        # base type
        raiseAssert("Error set on a non-raising future: " & `fut`.internalError.msg)

  expectKind(types, nnkBracketExpr)
  expectKind(types[0], nnkSym)

  assert types[0].strVal == "tuple"

  let ifRaise = nnkIfExpr.newTree(
    nnkElifExpr.newTree(
      quote do: isNil(`fut`.internalError),
      quote do: discard
    ),
    nnkElseExpr.newTree(
      nnkRaiseStmt.newTree(
        nnkDotExpr.newTree(fut, ident "internalError")
      )
    )
  )

  nnkPragmaBlock.newTree(
    nnkPragma.newTree(
      nnkCast.newTree(
        newEmptyNode(),
        nnkExprColonExpr.newTree(
          ident"raises",
          block:
            var res = nnkBracket.newTree()
            for r in types[1..^1]:
              res.add(r)
            res
        )
      ),
    ),
    ifRaise
  )

proc readFinished[T: not void](fut: Future[T]): lent T {.
    raises: [CatchableError].} =
  # Read a future that is known to be finished, avoiding the extra exception
  # effect.
  internalCheckComplete(fut)
  fut.internalValue

proc read*[T: not void](fut: Future[T] ): lent T {.raises: [CatchableError].} =
  ## Retrieves the value of `fut`.
  ##
  ## If the future failed or was cancelled, the corresponding exception will be
  ## raised.
  ##
  ## If the future is still pending, `FuturePendingError` will be raised.
  if not fut.finished():
    raiseFuturePendingError(fut)

  fut.readFinished()

proc read*(fut: Future[void]) {.raises: [CatchableError].} =
  ## Checks that `fut` completed.
  ##
  ## If the future failed or was cancelled, the corresponding exception will be
  ## raised.
  ##
  ## If the future is still pending, `FuturePendingError` will be raised.
  if not fut.finished():
    raiseFuturePendingError(fut)

  internalCheckComplete(fut)

proc readError*(fut: FutureBase): ref CatchableError {.raises: [FutureError].} =
  ## Retrieves the exception of the failed or cancelled `fut`.
  ##
  ## If the future was completed with a value, `FutureCompletedError` will be
  ## raised.
  ##
  ## If the future is still pending, `FuturePendingError` will be raised.
  if not fut.finished():
    raiseFuturePendingError(fut)

  if isNil(fut.error):
    raiseFutureCompletedError(fut)

  fut.error

template taskFutureLocation(future: FutureBase): string =
  let loc = future.location[LocationKind.Create]
  "[" & (
    if len(loc.procedure) == 0: "[unspecified]" else: $loc.procedure & "()"
    ) & " at " & $loc.file & ":" & $(loc.line) & "]"

template taskErrorMessage(future: FutureBase): string =
  "Asynchronous task " & taskFutureLocation(future) &
  " finished with an exception \"" & $future.error.name &
  "\"!\nMessage: " & future.error.msg &
  "\nStack trace: " & future.error.getStackTrace()
template taskCancelMessage(future: FutureBase): string =
  "Asynchronous task " & taskFutureLocation(future) & " was cancelled!"

proc pollFor[F: Future | InternalRaisesFuture](fut: F): F {.raises: [].} =
  # Blocks the current thread of execution until `fut` has finished, returning
  # the given future.
  #
  # Must not be called recursively (from inside `async` procedures).
  #
  # See alse `awaitne`.
  if not(fut.finished()):
    var finished = false
    # Ensure that callbacks currently scheduled on the future run before returning
    proc continuation(udata: pointer) {.gcsafe.} = finished = true
    fut.addCallback(continuation)

    while not(finished):
      poll()

  fut

proc waitFor*[T: not void](fut: Future[T]): lent T {.raises: [CatchableError].} =
  ## Blocks the current thread of execution until `fut` has finished, returning
  ## its value.
  ##
  ## If the future failed or was cancelled, the corresponding exception will be
  ## raised.
  ##
  ## Must not be called recursively (from inside `async` procedures).
  ##
  ## See also `await`, `Future.read`
  pollFor(fut).readFinished()

proc waitFor*(fut: Future[void]) {.raises: [CatchableError].} =
  ## Blocks the current thread of execution until `fut` has finished.
  ##
  ## If the future failed or was cancelled, the corresponding exception will be
  ## raised.
  ##
  ## Must not be called recursively (from inside `async` procedures).
  ##
  ## See also `await`, `Future.read`
  pollFor(fut).internalCheckComplete()

proc asyncSpawn*(future: Future[void]) =
  ## Spawns a new concurrent async task.
  ##
  ## Tasks may not raise exceptions or be cancelled - a ``Defect`` will be
  ## raised when this happens.
  ##
  ## This should be used instead of ``discard`` and ``asyncCheck`` when calling
  ## an ``async`` procedure without ``await``, to ensure exceptions in the
  ## returned future are not silently discarded.
  ##
  ## Note, that if passed ``future`` is already finished, it will be checked
  ## and processed immediately.
  doAssert(not isNil(future), "Future is nil")

  proc cb(data: pointer) =
    if future.failed():
      raise newException(FutureDefect, taskErrorMessage(future))
    elif future.cancelled():
      raise newException(FutureDefect, taskCancelMessage(future))

  if not(future.finished()):
    # We adding completion callback only if ``future`` is not finished yet.
    future.addCallback(cb)
  else:
    cb(nil)

proc asyncCheck*[T](future: Future[T]) {.
    deprecated: "Raises Defect on future failure, fix your code and use" &
                " asyncSpawn!".} =
  ## This function used to raise an exception through the `poll` call if
  ## the given future failed - there's no way to handle such exceptions so this
  ## function is now an alias for `asyncSpawn`
  ##
  when T is void:
    asyncSpawn(future)
  else:
    proc cb(data: pointer) =
      if future.failed():
        raise newException(FutureDefect, taskErrorMessage(future))
      elif future.cancelled():
        raise newException(FutureDefect, taskCancelMessage(future))

    if not(future.finished()):
      # We adding completion callback only if ``future`` is not finished yet.
      future.addCallback(cb)
    else:
      cb(nil)

proc asyncDiscard*[T](future: Future[T]) {.
    deprecated: "Use asyncSpawn or `discard await`".} = discard
  ## `asyncDiscard` will discard the outcome of the operation - unlike `discard`
  ## it also throws away exceptions! Use `asyncSpawn` if you're sure your
  ## code doesn't raise exceptions, or `discard await` to ignore successful
  ## outcomes

proc `and`*[T, Y](fut1: Future[T], fut2: Future[Y]): Future[void] {.
  deprecated: "Use allFutures[T](varargs[Future[T]])".} =
  ## Returns a future which will complete once both ``fut1`` and ``fut2``
  ## finish.
  ##
  ## If cancelled, ``fut1`` and ``fut2`` futures WILL NOT BE cancelled.
  var retFuture = newFuture[void]("chronos.`and`")
  proc cb(data: pointer) =
    if not(retFuture.finished()):
      if fut1.finished() and fut2.finished():
        if cast[pointer](fut1) == data:
          if fut1.failed():
            retFuture.fail(fut1.error)
          else:
            retFuture.complete()
        else:
          if fut2.failed():
            retFuture.fail(fut2.error)
          else:
            retFuture.complete()
  fut1.callback = cb
  fut2.callback = cb

  proc cancellation(udata: pointer) =
    # On cancel we remove all our callbacks only.
    if not(fut1.finished()):
      fut1.removeCallback(cb)
    if not(fut2.finished()):
      fut2.removeCallback(cb)

  retFuture.cancelCallback = cancellation
  return retFuture

template orImpl*[T, Y](fut1: Future[T], fut2: Future[Y]): untyped =
  var cb: proc(udata: pointer) {.gcsafe, raises: [].}
  cb = proc(udata: pointer) {.gcsafe, raises: [].} =
    if not(retFuture.finished()):
      var fut = cast[FutureBase](udata)
      if cast[pointer](fut1) == udata:
        fut2.removeCallback(cb)
      else:
        fut1.removeCallback(cb)
      if fut.failed():
        retFuture.fail(fut.error, warn = false)
      else:
        retFuture.complete()

  proc cancellation(udata: pointer) =
    # On cancel we remove all our callbacks only.
    if not(fut1.finished()):
      fut1.removeCallback(cb)
    if not(fut2.finished()):
      fut2.removeCallback(cb)

  if fut1.finished():
    if fut1.failed():
      retFuture.fail(fut1.error, warn = false)
    else:
      retFuture.complete()
    return retFuture

  if fut2.finished():
    if fut2.failed():
      retFuture.fail(fut2.error, warn = false)
    else:
      retFuture.complete()
    return retFuture

  fut1.addCallback(cb)
  fut2.addCallback(cb)

  retFuture.cancelCallback = cancellation
  return retFuture

proc `or`*[T, Y](fut1: Future[T], fut2: Future[Y]): Future[void] =
  ## Returns a future which will complete once either ``fut1`` or ``fut2``
  ## finish.
  ##
  ## If ``fut1`` or ``fut2`` future is failed, the result future will also be
  ## failed with an error stored in ``fut1`` or ``fut2`` respectively.
  ##
  ## If both ``fut1`` and ``fut2`` future are completed or failed, the result
  ## future will depend on the state of ``fut1`` future. So if ``fut1`` future
  ## is failed, the result future will also be failed, if ``fut1`` future is
  ## completed, the result future will also be completed.
  ##
  ## If cancelled, ``fut1`` and ``fut2`` futures WILL NOT BE cancelled.
  var retFuture = newFuture[void]("chronos.or")
  orImpl(fut1, fut2)


proc all*[T](futs: varargs[Future[T]]): auto {.
  deprecated: "Use allFutures(varargs[Future[T]])".} =
  ## Returns a future which will complete once all futures in ``futs`` finish.
  ## If the argument is empty, the returned future completes immediately.
  ##
  ## If the awaited futures are not ``Future[void]``, the returned future
  ## will hold the values of all awaited futures in a sequence.
  ##
  ## If the awaited futures *are* ``Future[void]``, this proc returns
  ## ``Future[void]``.
  ##
  ## Note, that if one of the futures in ``futs`` will fail, result of ``all()``
  ## will also be failed with error from failed future.
  ##
  ## TODO: This procedure has bug on handling cancelled futures from ``futs``.
  ## So if future from ``futs`` list become cancelled, what must be returned?
  ## You can't cancel result ``retFuture`` because in such way infinite
  ## recursion will happen.
  let totalFutures = len(futs)
  var completedFutures = 0

  # Because we can't capture varargs[T] in closures we need to create copy.
  var nfuts = @futs

  when T is void:
    var retFuture = newFuture[void]("chronos.all(void)")
    proc cb(udata: pointer) =
      if not(retFuture.finished()):
        inc(completedFutures)
        if completedFutures == totalFutures:
          for nfut in nfuts:
            if nfut.failed():
              retFuture.fail(nfut.error)
              break
          if not(retFuture.failed()):
            retFuture.complete()

    for fut in nfuts:
      fut.addCallback(cb)

    if len(nfuts) == 0:
      retFuture.complete()

    return retFuture
  else:
    var retFuture = newFuture[seq[T]]("chronos.all(T)")
    var retValues = newSeq[T](totalFutures)

    proc cb(udata: pointer) =
      if not(retFuture.finished()):
        inc(completedFutures)
        if completedFutures == totalFutures:
          for k, nfut in nfuts:
            if nfut.failed():
              retFuture.fail(nfut.error)
              break
            else:
              retValues[k] = nfut.value
          if not(retFuture.failed()):
            retFuture.complete(retValues)

    for fut in nfuts:
      fut.addCallback(cb)

    if len(nfuts) == 0:
      retFuture.complete(retValues)

    return retFuture

proc oneIndex*[T](futs: varargs[Future[T]]): Future[int] {.
  deprecated: "Use one[T](varargs[Future[T]])".} =
  ## Returns a future which will complete once one of the futures in ``futs``
  ## complete.
  ##
  ## If the argument is empty, the returned future FAILS immediately.
  ##
  ## Returned future will hold index of completed/failed future in ``futs``
  ## argument.
  var nfuts = @futs
  var retFuture = newFuture[int]("chronos.oneIndex(T)")

  proc cb(udata: pointer) =
    var res = -1
    if not(retFuture.finished()):
      var rfut = cast[FutureBase](udata)
      for i in 0..<len(nfuts):
        if cast[FutureBase](nfuts[i]) != rfut:
          nfuts[i].removeCallback(cb)
        else:
          res = i
      retFuture.complete(res)

  for fut in nfuts:
    fut.addCallback(cb)

  if len(nfuts) == 0:
    retFuture.fail(newException(ValueError, "Empty Future[T] list"))

  return retFuture

proc oneValue*[T](futs: varargs[Future[T]]): Future[T] {.
  deprecated: "Use one[T](varargs[Future[T]])".} =
  ## Returns a future which will finish once one of the futures in ``futs``
  ## finish.
  ##
  ## If the argument is empty, returned future FAILS immediately.
  ##
  ## Returned future will hold value of completed ``futs`` future, or error
  ## if future was failed.
  var nfuts = @futs
  var retFuture = newFuture[T]("chronos.oneValue(T)")

  proc cb(udata: pointer) =
    var resFut: Future[T]
    if not(retFuture.finished()):
      var rfut = cast[FutureBase](udata)
      for i in 0..<len(nfuts):
        if cast[FutureBase](nfuts[i]) != rfut:
          nfuts[i].removeCallback(cb)
        else:
          resFut = nfuts[i]
      if resFut.failed():
        retFuture.fail(resFut.error)
      else:
        when T is void:
          retFuture.complete()
        else:
          retFuture.complete(resFut.read())

  for fut in nfuts:
    fut.addCallback(cb)

  if len(nfuts) == 0:
    retFuture.fail(newException(ValueError, "Empty Future[T] list"))

  return retFuture

proc cancelSoon(future: FutureBase, aftercb: CallbackFunc, udata: pointer,
                loc: ptr SrcLoc) {.raises: [].} =
  ## Perform cancellation ``future`` and call ``aftercb`` callback when
  ## ``future`` become finished (completed with value, failed or cancelled).
  ##
  ## NOTE: Compared to the `tryCancel()` call, this procedure call guarantees
  ## that ``future``will be finished (completed with value, failed or cancelled)
  ## as quickly as possible.
  proc checktick(udata: pointer) {.gcsafe, raises: [].} =
    # We trying to cancel Future on more time, and if `cancel()` succeeds we
    # return early.
    if tryCancel(future, loc):
      return
    # Cancellation signal was not delivered, so we trying to deliver it one
    # more time after one tick. But we need to check situation when child
    # future was finished but our completion callback is not yet invoked.
    if not(future.finished()):
      internalCallTick(checktick)

  proc continuation(udata: pointer) {.gcsafe.} =
    # We do not use `callSoon` here because we was just scheduled from `poll()`.
    if not(isNil(aftercb)):
      aftercb(udata)

  if future.finished():
    # We could not schedule callback directly otherwise we could fall into
    # recursion problem.
    if not(isNil(aftercb)):
      let loop = getThreadDispatcher()
      loop.callbacks.addLast(AsyncCallback(function: aftercb, udata: udata))
    return

  future.addCallback(continuation)
  # Initiate cancellation process.
  if not(tryCancel(future, loc)):
    # Cancellation signal was not delivered, so we trying to deliver it one
    # more time after async tick. But we need to check case, when future was
    # finished but our completion callback is not yet invoked.
    if not(future.finished()):
      internalCallTick(checktick)

template cancelSoon*(fut: FutureBase, cb: CallbackFunc, udata: pointer) =
  cancelSoon(fut, cb, udata, getSrcLocation())

template cancelSoon*(fut: FutureBase, cb: CallbackFunc) =
  cancelSoon(fut, cb, nil, getSrcLocation())

template cancelSoon*(fut: FutureBase, acb: AsyncCallback) =
  cancelSoon(fut, acb.function, acb.udata, getSrcLocation())

template cancelSoon*(fut: FutureBase) =
  cancelSoon(fut, nil, nil, getSrcLocation())

template cancel*(future: FutureBase) {.
         deprecated: "Please use cancelSoon() or cancelAndWait() instead".} =
  ## Cancel ``future``.
  cancelSoon(future, nil, nil, getSrcLocation())

proc cancelAndWait*(future: FutureBase, loc: ptr SrcLoc): Future[void] {.
    async: (raw: true, raises: [CancelledError]).} =
  ## Perform cancellation ``future`` return Future which will be completed when
  ## ``future`` become finished (completed with value, failed or cancelled).
  ##
  ## NOTE: Compared to the `tryCancel()` call, this procedure call guarantees
  ## that ``future``will be finished (completed with value, failed or cancelled)
  ## as quickly as possible.
  let retFuture = newFuture[void]("chronos.cancelAndWait(FutureBase)",
                                  {FutureFlag.OwnCancelSchedule})

  proc continuation(udata: pointer) {.gcsafe.} =
    retFuture.complete()

  if future.finished():
    retFuture.complete()
  else:
    cancelSoon(future, continuation, cast[pointer](retFuture), loc)

  retFuture

template cancelAndWait*(future: FutureBase): Future[void].Raising([CancelledError]) =
  ## Cancel ``future``.
  cancelAndWait(future, getSrcLocation())

proc noCancel*[F: SomeFuture](future: F): auto = # async: (raw: true, raises: asyncraiseOf(future) - CancelledError
  ## Prevent cancellation requests from propagating to ``future`` while
  ## forwarding its value or error when it finishes.
  ##
  ## This procedure should be used when you need to perform operations which
  ## should not be cancelled at all cost, for example closing sockets, pipes,
  ## connections or servers. Usually it become useful in exception or finally
  ## blocks.
  when F is InternalRaisesFuture:
    type
      E = F.E
      InternalRaisesFutureRaises = E.remove(CancelledError)

  let retFuture = newFuture[F.T]("chronos.noCancel(T)",
                                {FutureFlag.OwnCancelSchedule})
  template completeFuture() =
    if future.completed():
      when F.T is void:
        retFuture.complete()
      else:
        retFuture.complete(future.value)
    elif future.failed():
      when F is Future:
        retFuture.fail(future.error, warn = false)
      when declared(InternalRaisesFutureRaises):
        when InternalRaisesFutureRaises isnot void:
          retFuture.fail(future.error, warn = false)
    else:
      raiseAssert("Unexpected future state [" & $future.state & "]")

  proc continuation(udata: pointer) {.gcsafe.} =
    completeFuture()

  if future.finished():
    completeFuture()
  else:
    future.addCallback(continuation)
  retFuture

proc allFutures*(futs: varargs[FutureBase]): Future[void] {.
    async: (raw: true, raises: [CancelledError]).} =
  ## Returns a future which will complete only when all futures in ``futs``
  ## will be completed, failed or canceled.
  ##
  ## If the argument is empty, the returned future COMPLETES immediately.
  ##
  ## On cancel all the awaited futures ``futs`` WILL NOT BE cancelled.
  var retFuture = newFuture[void]("chronos.allFutures()")
  let totalFutures = len(futs)
  var finishedFutures = 0

  # Because we can't capture varargs[T] in closures we need to create copy.
  var nfuts = @futs

  proc cb(udata: pointer) =
    if not(retFuture.finished()):
      inc(finishedFutures)
      if finishedFutures == totalFutures:
        retFuture.complete()

  proc cancellation(udata: pointer) =
    # On cancel we remove all our callbacks only.
    for i in 0..<len(nfuts):
      if not(nfuts[i].finished()):
        nfuts[i].removeCallback(cb)

  for fut in nfuts:
    if not(fut.finished()):
      fut.addCallback(cb)
    else:
      inc(finishedFutures)

  retFuture.cancelCallback = cancellation
  if len(nfuts) == 0 or len(nfuts) == finishedFutures:
    retFuture.complete()

  retFuture

proc allFutures*[T](futs: varargs[Future[T]]): Future[void] {.
    async: (raw: true, raises: [CancelledError]).} =
  ## Returns a future which will complete only when all futures in ``futs``
  ## will be completed, failed or canceled.
  ##
  ## If the argument is empty, the returned future COMPLETES immediately.
  ##
  ## On cancel all the awaited futures ``futs`` WILL NOT BE cancelled.
  # Because we can't capture varargs[T] in closures we need to create copy.
  var nfuts: seq[FutureBase]
  for future in futs:
    nfuts.add(future)
  allFutures(nfuts)

proc allFinished*[F: SomeFuture](futs: varargs[F]): Future[seq[F]] {.
    async: (raw: true, raises: [CancelledError]).} =
  ## Returns a future which will complete only when all futures in ``futs``
  ## will be completed, failed or canceled.
  ##
  ## Returned sequence will hold all the Future[T] objects passed to
  ## ``allFinished`` with the order preserved.
  ##
  ## If the argument is empty, the returned future COMPLETES immediately.
  ##
  ## On cancel all the awaited futures ``futs`` WILL NOT BE cancelled.
  var retFuture = newFuture[seq[F]]("chronos.allFinished()")
  let totalFutures = len(futs)
  var finishedFutures = 0

  var nfuts = @futs

  proc cb(udata: pointer) =
    if not(retFuture.finished()):
      inc(finishedFutures)
      if finishedFutures == totalFutures:
        retFuture.complete(nfuts)

  proc cancellation(udata: pointer) =
    # On cancel we remove all our callbacks only.
    for fut in nfuts.mitems():
      if not(fut.finished()):
        fut.removeCallback(cb)

  for fut in nfuts:
    if not(fut.finished()):
      fut.addCallback(cb)
    else:
      inc(finishedFutures)

  retFuture.cancelCallback = cancellation
  if len(nfuts) == 0 or len(nfuts) == finishedFutures:
    retFuture.complete(nfuts)

  return retFuture

proc one*[F: SomeFuture](futs: varargs[F]): Future[F] {.
    async: (raw: true, raises: [ValueError, CancelledError]).} =
  ## Returns a future which will complete and return completed Future[T] inside,
  ## when one of the futures in ``futs`` will be completed, failed or canceled.
  ##
  ## If the argument is empty, the returned future FAILS immediately.
  ##
  ## On success returned Future will hold finished Future[T].
  ##
  ## On cancel futures in ``futs`` WILL NOT BE cancelled.
  var retFuture = newFuture[F]("chronos.one()")

  if len(futs) == 0:
    retFuture.fail(newException(ValueError, "Empty Future[T] list"))
    return retFuture

  # If one of the Future[T] already finished we return it as result
  for fut in futs:
    if fut.finished():
      retFuture.complete(fut)
      return retFuture

  # Because we can't capture varargs[T] in closures we need to create copy.
  var nfuts = @futs

  var cb: proc(udata: pointer) {.gcsafe, raises: [].}
  cb = proc(udata: pointer) {.gcsafe, raises: [].} =
    if not(retFuture.finished()):
      var res: F
      var rfut = cast[FutureBase](udata)
      for i in 0..<len(nfuts):
        if cast[FutureBase](nfuts[i]) != rfut:
          nfuts[i].removeCallback(cb)
        else:
          res = nfuts[i]
      retFuture.complete(res)

  proc cancellation(udata: pointer) =
    # On cancel we remove all our callbacks only.
    for i in 0..<len(nfuts):
      if not(nfuts[i].finished()):
        nfuts[i].removeCallback(cb)

  for fut in nfuts:
    fut.addCallback(cb)

  retFuture.cancelCallback = cancellation
  return retFuture

proc race*(futs: varargs[FutureBase]): Future[FutureBase] {.
    async: (raw: true, raises: [ValueError, CancelledError]).} =
  ## Returns a future which will complete and return completed FutureBase,
  ## when one of the futures in ``futs`` will be completed, failed or canceled.
  ##
  ## If the argument is empty, the returned future FAILS immediately.
  ##
  ## On success returned Future will hold finished FutureBase.
  ##
  ## On cancel futures in ``futs`` WILL NOT BE cancelled.
  let retFuture = newFuture[FutureBase]("chronos.race()")

  if len(futs) == 0:
    retFuture.fail(newException(ValueError, "Empty Future[T] list"))
    return retFuture

  # If one of the Future[T] already finished we return it as result
  for fut in futs:
    if fut.finished():
      retFuture.complete(fut)
      return retFuture

  # Because we can't capture varargs[T] in closures we need to create copy.
  var nfuts = @futs

  var cb: proc(udata: pointer) {.gcsafe, raises: [].}
  cb = proc(udata: pointer) {.gcsafe, raises: [].} =
    if not(retFuture.finished()):
      var res: FutureBase
      var rfut = cast[FutureBase](udata)
      for i in 0..<len(nfuts):
        if nfuts[i] != rfut:
          nfuts[i].removeCallback(cb)
        else:
          res = nfuts[i]
      retFuture.complete(res)

  proc cancellation(udata: pointer) =
    # On cancel we remove all our callbacks only.
    for i in 0..<len(nfuts):
      if not(nfuts[i].finished()):
        nfuts[i].removeCallback(cb)

  for fut in nfuts:
    fut.addCallback(cb, cast[pointer](fut))

  retFuture.cancelCallback = cancellation

  return retFuture

when (chronosEventEngine in ["epoll", "kqueue"]) or defined(windows):
  import std/os

  proc waitSignal*(signal: int): Future[void] {.
      async: (raw: true, raises: [AsyncError, CancelledError]).} =
    var retFuture = newFuture[void]("chronos.waitSignal()")
    var signalHandle: Opt[SignalHandle]

    template getSignalException(e: OSErrorCode): untyped =
      newException(AsyncError, "Could not manipulate signal handler, " &
                   "reason [" & $int(e) & "]: " & osErrorMsg(e))

    proc continuation(udata: pointer) {.gcsafe.} =
      if not(retFuture.finished()):
        if signalHandle.isSome():
          let res = removeSignal2(signalHandle.get())
          if res.isErr():
            retFuture.fail(getSignalException(res.error()))
          else:
            retFuture.complete()

    proc cancellation(udata: pointer) {.gcsafe.} =
      if not(retFuture.finished()):
        if signalHandle.isSome():
          let res = removeSignal2(signalHandle.get())
          if res.isErr():
            retFuture.fail(getSignalException(res.error()))

    signalHandle =
      block:
        let res = addSignal2(signal, continuation)
        if res.isErr():
          retFuture.fail(getSignalException(res.error()))
        Opt.some(res.get())

    retFuture.cancelCallback = cancellation
    retFuture

proc sleepAsync*(duration: Duration): Future[void] {.
    async: (raw: true, raises: [CancelledError]).} =
  ## Suspends the execution of the current async procedure for the next
  ## ``duration`` time.
  var retFuture = newFuture[void]("chronos.sleepAsync(Duration)")
  let moment = Moment.fromNow(duration)
  var timer: TimerCallback

  proc completion(data: pointer) {.gcsafe.} =
    if not(retFuture.finished()):
      retFuture.complete()

  proc cancellation(udata: pointer) {.gcsafe.} =
    if not(retFuture.finished()):
      clearTimer(timer)

  retFuture.cancelCallback = cancellation
  timer = setTimer(moment, completion, cast[pointer](retFuture))
  return retFuture

proc sleepAsync*(ms: int): Future[void] {.
     inline, deprecated: "Use sleepAsync(Duration)",
     async: (raw: true, raises: [CancelledError]).} =
  result = sleepAsync(ms.milliseconds())

proc stepsAsync*(number: int): Future[void] {.
    async: (raw: true, raises: [CancelledError]).} =
  ## Suspends the execution of the current async procedure for the next
  ## ``number`` of asynchronous steps (``poll()`` calls).
  ##
  ## This primitive can be useful when you need to create more deterministic
  ## tests and cases.
  doAssert(number > 0, "Number should be positive integer")
  var
    retFuture = newFuture[void]("chronos.stepsAsync(int)")
    counter = 0
    continuation: proc(data: pointer) {.gcsafe, raises: [].}

  continuation = proc(data: pointer) {.gcsafe, raises: [].} =
    if not(retFuture.finished()):
      inc(counter)
      if counter < number:
        internalCallTick(continuation)
      else:
        retFuture.complete()

  if number <= 0:
    retFuture.complete()
  else:
    internalCallTick(continuation)

  retFuture

proc idleAsync*(): Future[void] {.
    async: (raw: true, raises: [CancelledError]).} =
  ## Suspends the execution of the current asynchronous task until "idle" time.
  ##
  ## "idle" time its moment of time, when no network events were processed by
  ## ``poll()`` call.
  var retFuture = newFuture[void]("chronos.idleAsync()")

  proc continuation(data: pointer) {.gcsafe.} =
    if not(retFuture.finished()):
      retFuture.complete()

  proc cancellation(udata: pointer) {.gcsafe.} =
    discard

  retFuture.cancelCallback = cancellation
  callIdle(continuation, nil)
  retFuture

proc withTimeout*[T](fut: Future[T], timeout: Duration): Future[bool] {.
    async: (raw: true, raises: [CancelledError]).} =
  ## Returns a future which will complete once ``fut`` completes or after
  ## ``timeout`` milliseconds has elapsed.
  ##
  ## If ``fut`` completes first the returned future will hold true,
  ## otherwise, if ``timeout`` milliseconds has elapsed first, the returned
  ## future will hold false.
  var
    retFuture = newFuture[bool]("chronos.withTimeout",
                                {FutureFlag.OwnCancelSchedule})
    moment: Moment
    timer: TimerCallback
    timeouted = false

  template completeFuture(fut: untyped): untyped =
    if fut.failed() or fut.completed():
      retFuture.complete(true)
    else:
      retFuture.cancelAndSchedule()

  # TODO: raises annotation shouldn't be needed, but likely similar issue as
  # https://github.com/nim-lang/Nim/issues/17369
  proc continuation(udata: pointer) {.gcsafe, raises: [].} =
    if not(retFuture.finished()):
      if timeouted:
        retFuture.complete(false)
        return
      if not(fut.finished()):
        # Timer exceeded first, we going to cancel `fut` and wait until it
        # not completes.
        timeouted = true
        fut.cancelSoon()
      else:
        # Future `fut` completed/failed/cancelled first.
        if not(isNil(timer)):
          clearTimer(timer)
        fut.completeFuture()

  # TODO: raises annotation shouldn't be needed, but likely similar issue as
  # https://github.com/nim-lang/Nim/issues/17369
  proc cancellation(udata: pointer) {.gcsafe, raises: [].} =
    if not(fut.finished()):
      if not isNil(timer):
        clearTimer(timer)
      fut.cancelSoon()
    else:
      fut.completeFuture()

  if fut.finished():
    retFuture.complete(true)
  else:
    if timeout.isZero():
      retFuture.complete(false)
    elif timeout.isInfinite():
      retFuture.cancelCallback = cancellation
      fut.addCallback(continuation)
    else:
      moment = Moment.fromNow(timeout)
      retFuture.cancelCallback = cancellation
      timer = setTimer(moment, continuation, nil)
      fut.addCallback(continuation)

  retFuture

proc withTimeout*[T](fut: Future[T], timeout: int): Future[bool] {.
     inline, deprecated: "Use withTimeout(Future[T], Duration)".} =
  withTimeout(fut, timeout.milliseconds())

proc waitImpl[F: SomeFuture](fut: F, retFuture: auto, timeout: Duration): auto =
  var
    moment: Moment
    timer: TimerCallback
    timeouted = false

  template completeFuture(fut: untyped): untyped =
    if fut.failed():
      retFuture.fail(fut.error(), warn = false)
    elif fut.cancelled():
      retFuture.cancelAndSchedule()
    else:
      when type(fut).T is void:
        retFuture.complete()
      else:
        retFuture.complete(fut.value)

  proc continuation(udata: pointer) {.raises: [].} =
    if not(retFuture.finished()):
      if timeouted:
        retFuture.fail(newException(AsyncTimeoutError, "Timeout exceeded!"))
        return
      if not(fut.finished()):
        # Timer exceeded first.
        timeouted = true
        fut.cancelSoon()
      else:
        # Future `fut` completed/failed/cancelled first.
        if not(isNil(timer)):
          clearTimer(timer)
        fut.completeFuture()

  var cancellation: proc(udata: pointer) {.gcsafe, raises: [].}
  cancellation = proc(udata: pointer) {.gcsafe, raises: [].} =
    if not(fut.finished()):
      if not(isNil(timer)):
        clearTimer(timer)
      fut.cancelSoon()
    else:
      fut.completeFuture()

  if fut.finished():
    fut.completeFuture()
  else:
    if timeout.isZero():
      retFuture.fail(newException(AsyncTimeoutError, "Timeout exceeded!"))
    elif timeout.isInfinite():
      retFuture.cancelCallback = cancellation
      fut.addCallback(continuation)
    else:
      moment = Moment.fromNow(timeout)
      retFuture.cancelCallback = cancellation
      timer = setTimer(moment, continuation, nil)
      fut.addCallback(continuation)

  retFuture

proc wait*[T](fut: Future[T], timeout = InfiniteDuration): Future[T] =
  ## Returns a future which will complete once future ``fut`` completes
  ## or if timeout of ``timeout`` milliseconds has been expired.
  ##
  ## If ``timeout`` is ``-1``, then statement ``await wait(fut)`` is
  ## equal to ``await fut``.
  ##
  ## TODO: In case when ``fut`` got cancelled, what result Future[T]
  ## should return, because it can't be cancelled too.
  var
    retFuture = newFuture[T]("chronos.wait()", {FutureFlag.OwnCancelSchedule})

  waitImpl(fut, retFuture, timeout)

proc wait*[T](fut: Future[T], timeout = -1): Future[T] {.
     inline, deprecated: "Use wait(Future[T], Duration)".} =
  if timeout == -1:
    wait(fut, InfiniteDuration)
  elif timeout == 0:
    wait(fut, ZeroDuration)
  else:
    wait(fut, timeout.milliseconds())

when defined(windows):
  import ../osdefs

  proc waitForSingleObject*(handle: HANDLE,
                            timeout: Duration): Future[WaitableResult] {.
       raises: [].} =
    ## Waits until the specified object is in the signaled state or the
    ## time-out interval elapses. WaitForSingleObject() for asynchronous world.
    let flags = WT_EXECUTEONLYONCE

    var
      retFuture = newFuture[WaitableResult]("chronos.waitForSingleObject()")
      waitHandle: WaitableHandle = nil

    proc continuation(udata: pointer) {.gcsafe.} =
      doAssert(not(isNil(waitHandle)))
      if not(retFuture.finished()):
        let
          ovl = cast[PtrCustomOverlapped](udata)
          returnFlag = WINBOOL(ovl.data.bytesCount)
          res = closeWaitable(waitHandle)
        if res.isErr():
          retFuture.fail(newException(AsyncError, osErrorMsg(res.error())))
        else:
          if returnFlag == TRUE:
            retFuture.complete(WaitableResult.Timeout)
          else:
            retFuture.complete(WaitableResult.Ok)

    proc cancellation(udata: pointer) {.gcsafe.} =
      doAssert(not(isNil(waitHandle)))
      if not(retFuture.finished()):
        discard closeWaitable(waitHandle)

    let wres = uint32(waitForSingleObject(handle, DWORD(0)))
    if wres == WAIT_OBJECT_0:
      retFuture.complete(WaitableResult.Ok)
      return retFuture
    elif wres == WAIT_ABANDONED:
      retFuture.fail(newException(AsyncError, "Handle was abandoned"))
      return retFuture
    elif wres == WAIT_FAILED:
      retFuture.fail(newException(AsyncError, osErrorMsg(osLastError())))
      return retFuture

    if timeout == ZeroDuration:
      retFuture.complete(WaitableResult.Timeout)
      return retFuture

    waitHandle =
      block:
        let res = registerWaitable(handle, flags, timeout, continuation, nil)
        if res.isErr():
          retFuture.fail(newException(AsyncError, osErrorMsg(res.error())))
          return retFuture
        res.get()

    retFuture.cancelCallback = cancellation
    return retFuture

{.pop.} # Automatically deduced raises from here onwards

<<<<<<< HEAD
proc readFinished[T: not void; E](fut: InternalRaisesFuture[T, E]): lent T =
  internalCheckComplete(fut, E)
  fut.internalValue

proc waitFor*[T: not void; E](fut: InternalRaisesFuture[T, E]): lent T = # {.raises: [E]}
  ## Blocks the current thread of execution until `fut` has finished, returning
  ## its value.
  ##
  ## If the future failed or was cancelled, the corresponding exception will be
  ## raised.
  ##
  ## Must not be called recursively (from inside `async` procedures).
  ##
  ## See also `await`, `Future.read`
  pollFor(fut).readFinished()

proc waitFor*[E](fut: InternalRaisesFuture[void, E]) = # {.raises: [E]}
  ## Blocks the current thread of execution until `fut` has finished.
=======
proc read*[T: not void, E](future: InternalRaisesFuture[T, E]): lent T = # {.raises: [E, ValueError].}
  ## Retrieves the value of ``future``. Future must be finished otherwise
  ## this function will fail with a ``ValueError`` exception.
>>>>>>> 7c483790
  ##
  ## If the future failed or was cancelled, the corresponding exception will be
  ## raised.
  ##
  ## Must not be called recursively (from inside `async` procedures).
  ##
  ## See also `await`, `Future.read`
  pollFor(fut).internalCheckComplete(E)

proc read*[T: not void, E](fut: InternalRaisesFuture[T, E]): lent T = # {.raises: [E, FuturePendingError].}
  ## Retrieves the value of `fut`.
  ##
  ## If the future failed or was cancelled, the corresponding exception will be
  ## raised.
  ##
  ## If the future is still pending, `FuturePendingError` will be raised.
  if not fut.finished():
    raiseFuturePendingError(fut)

  fut.readFinished()

proc read*[E](fut: InternalRaisesFuture[void, E]) = # {.raises: [E].}
  ## Checks that `fut` completed.
  ##
  ## If the future failed or was cancelled, the corresponding exception will be
  ## raised.
  ##
  ## If the future is still pending, `FuturePendingError` will be raised.
  if not fut.finished():
    raiseFuturePendingError(fut)

  internalCheckComplete(fut, E)

proc waitFor*[T, E](fut: InternalRaisesFuture[T, E]): T = # {.raises: [E]}
  ## **Blocks** the current thread until the specified future finishes and
  ## reads it, potentially raising an exception if the future failed or was
  ## cancelled.
  while not(fut.finished()):
    poll()

  fut.read()

proc `or`*[T, Y, E1, E2](
    fut1: InternalRaisesFuture[T, E1],
    fut2: InternalRaisesFuture[Y, E2]): auto =
  type
    InternalRaisesFutureRaises = union(E1, E2)

  let
    retFuture = newFuture[void]("chronos.wait()", {FutureFlag.OwnCancelSchedule})
  orImpl(fut1, fut2)

proc wait*(fut: InternalRaisesFuture, timeout = InfiniteDuration): auto =
  type
    T = type(fut).T
    E = type(fut).E
    InternalRaisesFutureRaises = E.prepend(CancelledError, AsyncTimeoutError)

  let
    retFuture = newFuture[T]("chronos.wait()", {FutureFlag.OwnCancelSchedule})

  waitImpl(fut, retFuture, timeout)<|MERGE_RESOLUTION|>--- conflicted
+++ resolved
@@ -1560,11 +1560,34 @@
 
 {.pop.} # Automatically deduced raises from here onwards
 
-<<<<<<< HEAD
 proc readFinished[T: not void; E](fut: InternalRaisesFuture[T, E]): lent T =
   internalCheckComplete(fut, E)
   fut.internalValue
 
+proc read*[T: not void, E](fut: InternalRaisesFuture[T, E]): lent T = # {.raises: [E, FuturePendingError].}
+  ## Retrieves the value of `fut`.
+  ##
+  ## If the future failed or was cancelled, the corresponding exception will be
+  ## raised.
+  ##
+  ## If the future is still pending, `FuturePendingError` will be raised.
+  if not fut.finished():
+    raiseFuturePendingError(fut)
+
+  fut.readFinished()
+
+proc read*[E](fut: InternalRaisesFuture[void, E]) = # {.raises: [E].}
+  ## Checks that `fut` completed.
+  ##
+  ## If the future failed or was cancelled, the corresponding exception will be
+  ## raised.
+  ##
+  ## If the future is still pending, `FuturePendingError` will be raised.
+  if not fut.finished():
+    raiseFuturePendingError(fut)
+
+  internalCheckComplete(fut, E)
+
 proc waitFor*[T: not void; E](fut: InternalRaisesFuture[T, E]): lent T = # {.raises: [E]}
   ## Blocks the current thread of execution until `fut` has finished, returning
   ## its value.
@@ -1579,11 +1602,6 @@
 
 proc waitFor*[E](fut: InternalRaisesFuture[void, E]) = # {.raises: [E]}
   ## Blocks the current thread of execution until `fut` has finished.
-=======
-proc read*[T: not void, E](future: InternalRaisesFuture[T, E]): lent T = # {.raises: [E, ValueError].}
-  ## Retrieves the value of ``future``. Future must be finished otherwise
-  ## this function will fail with a ``ValueError`` exception.
->>>>>>> 7c483790
   ##
   ## If the future failed or was cancelled, the corresponding exception will be
   ## raised.
@@ -1592,39 +1610,6 @@
   ##
   ## See also `await`, `Future.read`
   pollFor(fut).internalCheckComplete(E)
-
-proc read*[T: not void, E](fut: InternalRaisesFuture[T, E]): lent T = # {.raises: [E, FuturePendingError].}
-  ## Retrieves the value of `fut`.
-  ##
-  ## If the future failed or was cancelled, the corresponding exception will be
-  ## raised.
-  ##
-  ## If the future is still pending, `FuturePendingError` will be raised.
-  if not fut.finished():
-    raiseFuturePendingError(fut)
-
-  fut.readFinished()
-
-proc read*[E](fut: InternalRaisesFuture[void, E]) = # {.raises: [E].}
-  ## Checks that `fut` completed.
-  ##
-  ## If the future failed or was cancelled, the corresponding exception will be
-  ## raised.
-  ##
-  ## If the future is still pending, `FuturePendingError` will be raised.
-  if not fut.finished():
-    raiseFuturePendingError(fut)
-
-  internalCheckComplete(fut, E)
-
-proc waitFor*[T, E](fut: InternalRaisesFuture[T, E]): T = # {.raises: [E]}
-  ## **Blocks** the current thread until the specified future finishes and
-  ## reads it, potentially raising an exception if the future failed or was
-  ## cancelled.
-  while not(fut.finished()):
-    poll()
-
-  fut.read()
 
 proc `or`*[T, Y, E1, E2](
     fut1: InternalRaisesFuture[T, E1],
