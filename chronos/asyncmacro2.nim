--- conflicted
+++ resolved
@@ -82,21 +82,7 @@
     for child in node:
       result.add(cleanupOpenSymChoice(child))
 
-<<<<<<< HEAD
-template emptyRaises: NimNode =
-  when (NimMajor, NimMinor) < (1, 4):
-    nnkBracket.newTree(newIdentNode("Defect"))
-  else:
-    nnkBracket.newTree()
-
-proc getBaseType(prc: NimNode): NimNode {.compileTime.} =
-  if prc.kind notin {nnkProcDef, nnkLambda, nnkMethodDef, nnkDo, nnkProcTy}:
-      error("Cannot transform this node kind into an async proc." &
-            " proc/method definition or lambda node expected.")
-
-  let returnType = cleanupOpenSymChoice(prc.params2[0])
-
-=======
+
 proc asyncSingleProc(prc: NimNode): NimNode {.compileTime.} =
   ## This macro transforms a single procedure into a closure iterator.
   ## The ``async`` macro supports a stmtList holding multiple async procedures.
@@ -106,30 +92,20 @@
 
   let returnType =
     cleanupOpenSymChoice(if prc.kind == nnkProcTy: prc[0][0] else: prc.params[0])
-  var baseType: NimNode
->>>>>>> 4ada7fc0
   # Verify that the return type is a Future[T]
-  # and extract the BaseType from it
-  if returnType.kind == nnkBracketExpr:
-    let fut = repr(returnType[0])
-    verifyReturnType(fut)
-    returnType[1]
-  elif returnType.kind == nnkEmpty:
-    ident("void")
-  else:
+  var baseType =
+    if returnType.kind == nnkBracketExpr:
+      let fut = repr(returnType[0])
+      verifyReturnType(fut)
+      returnType[1]
+    elif returnType.kind == nnkEmpty:
+      ident("void")
+    else:
     error("Unhandled async return type: " & $prc.kind)
     # error isn't noreturn..
     return
 
-proc asyncSingleProc(prc: NimNode): NimNode {.compileTime.} =
-  ## This macro transforms a single procedure into a closure iterator.
-  ## The ``async`` macro supports a stmtList holding multiple async procedures.
-
-<<<<<<< HEAD
-  let
-    baseType = getBaseType(prc)
-    subtypeIsVoid = baseType.eqIdent("void")
-
+  let subtypeIsVoid = baseType.eqIdent("void")
   var
     raisesTuple = nnkTupleConstr.newTree()
     foundRaises = -1
@@ -182,9 +158,12 @@
     prc.addPragma(newColonExpr(ident "stackTrace", ident "off"))
 
   # The proc itself can't raise
+  let raises = nnkBracket.newTree()
+  when (NimMajor, NimMinor) < (1, 4):
+    raises.add(newIdentNode("Defect"))
   prc.addPragma(nnkExprColonExpr.newTree(
     newIdentNode("raises"),
-    emptyRaises))
+    raises))
 
   # See **Remark 435** in this file.
   # https://github.com/nim-lang/RFCs/issues/435
@@ -193,171 +172,6 @@
   if foundAsync < 0:
     return prc
 
-  # Transform to closure iter
-  var outerProcBody = newNimNode(nnkStmtList, prc)
-  # Copy comment for nimdoc
-  if prc.body.len > 0 and prc.body[0].kind == nnkCommentStmt:
-    outerProcBody.add(prc.body[0])
-
-  # -> iterator nameIter(chronosInternalRetFuture: Future[T]): FutureBase {.closure.} =
-  # ->   {.push warning[resultshadowed]: off.}
-  # ->   var result: T
-  # ->   {.pop.}
-  # ->   <proc_body>
-  # ->   complete(chronosInternalRetFuture, result)
-  let internalFutureSym = ident "chronosInternalRetFuture"
-  var procBody =
-    if prc.kind == nnkProcTy: newNimNode(nnkEmpty)
-    else: prc.body.processBody(internalFutureSym, subtypeIsVoid)
-  # don't do anything with forward bodies (empty)
-  if procBody.kind != nnkEmpty:
-    let prcName = prc.name.getName
-    var iteratorNameSym = genSym(nskIterator, $prcName)
-    if subtypeIsVoid:
-      let resultTemplate = quote do:
-        template result: auto {.used.} =
-          {.fatal: "You should not reference the `result` variable inside" &
-                   " a void async proc".}
-      procBody = newStmtList(resultTemplate, procBody)
-
-    # fix #13899, `defer` should not escape its original scope
-    procBody = newStmtList(newTree(nnkBlockStmt, newEmptyNode(), procBody))
-
-    if not subtypeIsVoid:
-      procBody.insert(0, newNimNode(nnkPragma).add(newIdentNode("push"),
-        newNimNode(nnkExprColonExpr).add(newNimNode(nnkBracketExpr).add(
-          newIdentNode("warning"), newIdentNode("resultshadowed")),
-        newIdentNode("off")))) # -> {.push warning[resultshadowed]: off.}
-
-      procBody.insert(1, newNimNode(nnkVarSection, prc.body).add(
-        newIdentDefs(newIdentNode("result"), baseType))) # -> var result: T
-
-      procBody.insert(2, newNimNode(nnkPragma).add(
-        newIdentNode("pop"))) # -> {.pop.})
-
-      procBody.add(
-        newCall(newIdentNode("complete"),
-          internalFutureSym, newIdentNode("result"))) # -> complete(chronosInternalRetFuture, result)
-    else:
-      # -> complete(chronosInternalRetFuture)
-      procBody.add(newCall(newIdentNode("complete"), internalFutureSym))
-
-    let internalFutureParameter =
-      nnkIdentDefs.newTree(
-        internalFutureSym,
-        newNimNode(nnkBracketExpr, prc).add(newIdentNode("Future")).add(baseType),
-        newEmptyNode())
-    var closureIterator = newProc(iteratorNameSym, [newIdentNode("FutureBase"), internalFutureParameter],
-                                  procBody, nnkIteratorDef)
-    closureIterator.pragma = newNimNode(nnkPragma, lineInfoFrom=prc.body)
-    closureIterator.addPragma(newIdentNode("closure"))
-    # **Remark 435**: We generate a proc with an inner iterator which call each other
-    # recursively. The current Nim compiler is not smart enough to infer
-    # the `gcsafe`-ty aspect of this setup, so we always annotate it explicitly
-    # with `gcsafe`. This means that the client code is always enforced to be
-    # `gcsafe`. This is still **safe**, the compiler still checks for `gcsafe`-ty
-    # regardless, it is only helping the compiler's inference algorithm. See
-    # https://github.com/nim-lang/RFCs/issues/435
-    # for more details.
-    closureIterator.addPragma(newIdentNode("gcsafe"))
-
-    let closureRaises = nnkBracket.newNimNode()
-    for exception in raisesTuple:
-      closureRaises.add(exception)
-
-    when (NimMajor, NimMinor) < (1, 4):
-      closureRaises.add(ident("Defect"))
-
-    closureIterator.addPragma(nnkExprColonExpr.newTree(
-      newIdentNode("raises"),
-      closureRaises
-    ))
-
-    # If proc has an explicit gcsafe pragma, we add it to iterator as well.
-    if prc.pragma.findChild(it.kind in {nnkSym, nnkIdent} and
-                            it.strVal == "gcsafe") != nil:
-      closureIterator.addPragma(newIdentNode("gcsafe"))
-    outerProcBody.add(closureIterator)
-
-    # -> var resultFuture = newRaiseTrackingFuture[T]()
-    # declared at the end to be sure that the closure
-    # doesn't reference it, avoid cyclic ref (#203)
-    var retFutureSym = ident "resultFuture"
-    # Do not change this code to `quote do` version because `instantiationInfo`
-    # will be broken for `newFuture()` call.
-    outerProcBody.add(
-      newVarStmt(
-        retFutureSym,
-        newCall(newTree(nnkBracketExpr, ident "newRaiseTrackingFuture", baseType),
-                newLit(prcName))
-      )
-    )
- 
-    # -> resultFuture.closure = iterator
-    outerProcBody.add(
-       newAssignment(
-        newDotExpr(retFutureSym, newIdentNode("closure")),
-        iteratorNameSym)
-    )
-
-    # -> futureContinue(resultFuture))
-    outerProcBody.add(
-        newCall(newIdentNode("futureContinue"), retFutureSym)
-    )
-
-    # -> return resultFuture
-    outerProcBody.add newNimNode(nnkReturnStmt, prc.body[^1]).add(retFutureSym)
-
-  result = prc
-
-  if procBody.kind != nnkEmpty:
-    result.body = outerProcBody
-
-  when defined(nimDumpAsync):
-    echo repr result
-
-macro checkFutureExceptions*(f, typ: typed): untyped =
-  # For RaiseTrackingFuture[void, (ValueError, OSError), will do:
-  # if isNil(f.error): discard
-  # elif f.error of type ValueError: raise (ref ValueError)(f.error)
-  # elif f.error of type OSError: raise (ref OSError)(f.error)
-  # else: raiseAssert("Unhandled future exception: " & f.error.msg)
-  #
-  # In future nim versions, this could simply be
-  # {.cast(raises: [ValueError, OSError]).}:
-  #   raise f.error
-  let e = getTypeInst(typ)[2]
-  let types = getType(e)
-
-  if types.eqIdent("void"):
-    return quote do:
-      if not(isNil(`f`.error)):
-        raiseAssert("Unhandled future exception: " & `f`.error.msg)
-
-  expectKind(types, nnkBracketExpr)
-  expectKind(types[0], nnkSym)
-  assert types[0].strVal == "tuple"
-  assert types.len > 1
-
-  result = nnkIfExpr.newTree(
-    nnkElifExpr.newTree(
-      quote do: isNil(`f`.error),
-      quote do: discard
-    )
-  )
-
-  for errorType in types[1..^1]:
-    result.add nnkElifExpr.newTree(
-      quote do: `f`.error of type `errorType`,
-      nnkRaiseStmt.newNimNode(lineInfoFrom=typ).add(
-        quote do: (ref `errorType`)(`f`.error)
-      )
-    )
-
-  result.add nnkElseExpr.newTree(
-    quote do: raiseAssert("Unhandled future exception: " & `f`.error.msg)
-  )
-=======
   if prc.kind in {nnkProcDef, nnkLambda, nnkMethodDef, nnkDo}:
     let
       prcName = prc.name.getName
@@ -373,14 +187,15 @@
     # ->   {.pop.}
     # ->   <proc_body>
     # ->   complete(chronosInternalRetFuture, result)
-    let
-      internalFutureSym = ident "chronosInternalRetFuture"
-      iteratorNameSym = genSym(nskIterator, $prcName)
-    var
-      procBody = prc.body.processBody(internalFutureSym, subtypeIsVoid)
+    let internalFutureSym = ident "chronosInternalRetFuture"
+    var procBody =
+      if prc.kind == nnkProcTy: newNimNode(nnkEmpty)
+      else: prc.body.processBody(internalFutureSym, subtypeIsVoid)
 
     # don't do anything with forward bodies (empty)
     if procBody.kind != nnkEmpty:
+      let prcName = prc.name.getName
+      var iteratorNameSym = genSym(nskIterator, $prcName)
       if subtypeIsVoid:
         let resultTemplate = quote do:
           template result: auto {.used.} =
@@ -410,13 +225,12 @@
         # -> complete(chronosInternalRetFuture)
         procBody.add(newCall(newIdentNode("complete"), internalFutureSym))
 
-      let
-        internalFutureType =
-          if subtypeIsVoid:
-            newNimNode(nnkBracketExpr, prc).add(newIdentNode("Future")).add(newIdentNode("void"))
-          else: returnType
-        internalFutureParameter = nnkIdentDefs.newTree(internalFutureSym, internalFutureType, newEmptyNode())
-        closureIterator = newProc(iteratorNameSym, [newIdentNode("FutureBase"), internalFutureParameter],
+      let internalFutureParameter =
+        nnkIdentDefs.newTree(
+          internalFutureSym,
+          newNimNode(nnkBracketExpr, prc).add(newIdentNode("Future")).add(baseType),
+          newEmptyNode())
+      var closureIterator = newProc(iteratorNameSym, [newIdentNode("FutureBase"), internalFutureParameter],
                                   procBody, nnkIteratorDef)
 
       closureIterator.pragma = newNimNode(nnkPragma, lineInfoFrom=prc.body)
@@ -430,32 +244,20 @@
       # https://github.com/nim-lang/RFCs/issues/435
       # for more details.
       closureIterator.addPragma(newIdentNode("gcsafe"))
-
-      # TODO when push raises is active in a module, the iterator here inherits
-      #      that annotation - here we explicitly disable it again which goes
-      #      against the spirit of the raises annotation - one should investigate
-      #      here the possibility of transporting more specific error types here
-      #      for example by casting exceptions coming out of `await`..
-      let raises = nnkBracket.newTree()
-      when not defined(chronosStrictException):
-        raises.add(newIdentNode("Exception"))
-      else:
-        raises.add(newIdentNode("CatchableError"))
-        when (NimMajor, NimMinor) < (1, 4):
-          raises.add(newIdentNode("Defect"))
+      let closureRaises = nnkBracket.newNimNode()
+      for exception in raisesTuple:
+        closureRaises.add(exception)
+
+      when (NimMajor, NimMinor) < (1, 4):
+        closureRaises.add(ident("Defect"))
 
       closureIterator.addPragma(nnkExprColonExpr.newTree(
         newIdentNode("raises"),
-        raises
+        closureRaises
       ))
-
-      # If proc has an explicit gcsafe pragma, we add it to iterator as well.
-      if prc.pragma.findChild(it.kind in {nnkSym, nnkIdent} and
-                              it.strVal == "gcsafe") != nil:
-        closureIterator.addPragma(newIdentNode("gcsafe"))
       outerProcBody.add(closureIterator)
 
-      # -> var resultFuture = newFuture[T]()
+      # -> var resultFuture = newRaiseTrackingFuture[T]()
       # declared at the end to be sure that the closure
       # doesn't reference it, avoid cyclic ref (#203)
       var retFutureSym = ident "resultFuture"
@@ -469,7 +271,7 @@
       outerProcBody.add(
         newVarStmt(
           retFutureSym,
-          newCall(newTree(nnkBracketExpr, ident "newFuture", subRetType),
+          newCall(newTree(nnkBracketExpr, ident "newRaiseTrackingFuture", baseType),
                   newLit(prcName))
         )
       )
@@ -491,33 +293,51 @@
 
       prc.body = outerProcBody
 
-  if prc.kind notin {nnkProcTy, nnkLambda}: # TODO: Nim bug?
-    prc.addPragma(newColonExpr(ident "stackTrace", ident "off"))
-
-  # See **Remark 435** in this file.
-  # https://github.com/nim-lang/RFCs/issues/435
-  prc.addPragma(newIdentNode("gcsafe"))
-
-  let raises = nnkBracket.newTree()
-  when (NimMajor, NimMinor) < (1, 4):
-    raises.add(newIdentNode("Defect"))
-  prc.addPragma(nnkExprColonExpr.newTree(
-    newIdentNode("raises"),
-    raises
-  ))
-
-  if subtypeIsVoid:
-    # Add discardable pragma.
-    if returnType.kind == nnkEmpty:
-      # Add Future[void]
-      prc.params[0] =
-        newNimNode(nnkBracketExpr, prc)
-        .add(newIdentNode("Future"))
-        .add(newIdentNode("void"))
-
+  when defined(nimDumpAsync):
+    echo repr prc
   prc
-  #echo(treeRepr(result))
->>>>>>> 4ada7fc0
+
+macro checkFutureExceptions*(f, typ: typed): untyped =
+  # For RaiseTrackingFuture[void, (ValueError, OSError), will do:
+  # if isNil(f.error): discard
+  # elif f.error of type ValueError: raise (ref ValueError)(f.error)
+  # elif f.error of type OSError: raise (ref OSError)(f.error)
+  # else: raiseAssert("Unhandled future exception: " & f.error.msg)
+  #
+  # In future nim versions, this could simply be
+  # {.cast(raises: [ValueError, OSError]).}:
+  #   raise f.error
+  let e = getTypeInst(typ)[2]
+  let types = getType(e)
+
+  if types.eqIdent("void"):
+    return quote do:
+      if not(isNil(`f`.error)):
+        raiseAssert("Unhandled future exception: " & `f`.error.msg)
+
+  expectKind(types, nnkBracketExpr)
+  expectKind(types[0], nnkSym)
+  assert types[0].strVal == "tuple"
+  assert types.len > 1
+
+  result = nnkIfExpr.newTree(
+    nnkElifExpr.newTree(
+      quote do: isNil(`f`.error),
+      quote do: discard
+    )
+  )
+
+  for errorType in types[1..^1]:
+    result.add nnkElifExpr.newTree(
+      quote do: `f`.error of type `errorType`,
+      nnkRaiseStmt.newNimNode(lineInfoFrom=typ).add(
+        quote do: (ref `errorType`)(`f`.error)
+      )
+    )
+
+  result.add nnkElseExpr.newTree(
+    quote do: raiseAssert("Unhandled future exception: " & `f`.error.msg)
+  )
 
 template await*[T](f: Future[T]): untyped =
   when declared(chronosInternalRetFuture):
