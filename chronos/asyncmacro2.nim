--- conflicted
+++ resolved
@@ -14,109 +14,6 @@
   result = node
   if node[0].kind == nnkStmtList:
     result = skipUntilStmtList(node[0])
-
-<<<<<<< HEAD
-proc createFutureVarCompletions(futureVarIdents: seq[NimNode],
-    fromNode: NimNode): NimNode {.compileTime.} =
-  result = newNimNode(nnkStmtList, fromNode)
-  # Add calls to complete each FutureVar parameter.
-  for ident in futureVarIdents:
-    # Only complete them if they have not been completed already by the user.
-    # TODO: Once https://github.com/nim-lang/Nim/issues/5617 is fixed.
-    # TODO: Add line info to the complete() call!
-    # In the meantime, this was really useful for debugging :)
-    #result.add(newCall(newIdentNode("echo"), newStrLitNode(fromNode.lineinfo)))
-    result.add newIfStmt(
-      (
-        newCall(newIdentNode("not"),
-                newDotExpr(ident, newIdentNode("finished"))),
-        newCall(newIdentNode("complete"), ident)
-      )
-    )
-=======
-# proc skipStmtList(node: NimNode): NimNode {.compileTime.} =
-#   result = node
-#   if node[0].kind == nnkStmtList:
-#     result = node[0]
-when defined(chronosStrictException):
-  template createCb(retFutureSym, iteratorNameSym,
-                    strName, identName: untyped) =
-    bind finished
-
-    var nameIterVar = iteratorNameSym
-    {.push stackTrace: off.}
-    var identName: proc(udata: pointer) {.gcsafe, raises: [Defect].}
-    identName = proc(udata: pointer) {.gcsafe, raises: [Defect].} =
-      try:
-        # If the compiler complains about unlisted exception here, it's usually
-        # because you're calling a callback or forward declaration in your code
-        # for which the compiler cannot deduce raises signatures - make sure
-        # to annotate both forward declarations and `proc` types with `raises`!
-        if not(nameIterVar.finished()):
-          var next = nameIterVar()
-          # Continue while the yielded future is already finished.
-          while (not next.isNil()) and next.finished():
-            next = nameIterVar()
-            if nameIterVar.finished():
-              break
-
-          if next == nil:
-            if not(retFutureSym.finished()):
-              const msg = "Async procedure (&" & strName & ") yielded `nil`, " &
-                          "are you await'ing a `nil` Future?"
-              raiseAssert msg
-          else:
-            next.addCallback(identName)
-      except CancelledError:
-        retFutureSym.cancelAndSchedule()
-      except CatchableError as exc:
-        retFutureSym.fail(exc)
-
-    identName(nil)
-    {.pop.}
-else:
-  template createCb(retFutureSym, iteratorNameSym,
-                    strName, identName: untyped) =
-    bind finished
-
-    var nameIterVar = iteratorNameSym
-    {.push stackTrace: off.}
-    var identName: proc(udata: pointer) {.gcsafe, raises: [Defect].}
-    identName = proc(udata: pointer) {.gcsafe, raises: [Defect].} =
-      try:
-        # If the compiler complains about unlisted exception here, it's usually
-        # because you're calling a callback or forward declaration in your code
-        # for which the compiler cannot deduce raises signatures - make sure
-        # to annotate both forward declarations and `proc` types with `raises`!
-        if not(nameIterVar.finished()):
-          var next = nameIterVar()
-          # Continue while the yielded future is already finished.
-          while (not next.isNil()) and next.finished():
-            next = nameIterVar()
-            if nameIterVar.finished():
-              break
-
-          if next == nil:
-            if not(retFutureSym.finished()):
-              const msg = "Async procedure (&" & strName & ") yielded `nil`, " &
-                          "are you await'ing a `nil` Future?"
-              raiseAssert msg
-          else:
-            next.addCallback(identName)
-      except CancelledError:
-        retFutureSym.cancelAndSchedule()
-      except CatchableError as exc:
-        retFutureSym.fail(exc)
-      except Exception as exc:
-        # TODO remove Exception handler to turn on strict mode
-        if exc of Defect:
-          raise (ref Defect)(exc)
-
-        retFutureSym.fail((ref ValueError)(msg: exc.msg, parent: exc))
-
-    identName(nil)
-    {.pop.}
->>>>>>> cedc603b
 
 proc processBody(node, retFutureSym: NimNode,
                  subTypeIsVoid: bool): NimNode {.compileTime.} =
@@ -214,12 +111,7 @@
   # ->   complete(chronosInternalRetFuture, result)
   let internalFutureSym = ident "chronosInternalRetFuture"
   var iteratorNameSym = genSym(nskIterator, $prcName)
-<<<<<<< HEAD
-  var procBody = prc.body.processBody(internalFutureSym, subtypeIsVoid,
-                                      futureVarIdents)
-=======
-  var procBody = prc.body.processBody(retFutureSym, subtypeIsVoid)
->>>>>>> cedc603b
+  var procBody = prc.body.processBody(internalFutureSym, subtypeIsVoid)
   # don't do anything with forward bodies (empty)
   if procBody.kind != nnkEmpty:
     if subtypeIsVoid:
@@ -300,7 +192,6 @@
       closureIterator.addPragma(newIdentNode("gcsafe"))
     outerProcBody.add(closureIterator)
 
-<<<<<<< HEAD
     # -> var resultFuture = newFuture[T]()
     # declared at the end to be sure that the closure
     # doesn't reference it, avoid cyclic ref (#203)
@@ -333,18 +224,6 @@
     )
 
     # -> return resultFuture
-=======
-    # -> createCb(retFuture)
-    # NOTE: The "_continue" suffix is checked for in asyncfutures.nim to produce
-    # friendlier stack traces:
-    var cbName = genSym(nskVar, prcName & "_continue")
-    var procCb = getAst createCb(retFutureSym, iteratorNameSym,
-                         newStrLitNode(prcName),
-                         cbName)
-    outerProcBody.add procCb
-
-    # -> return retFuture
->>>>>>> cedc603b
     outerProcBody.add newNimNode(nnkReturnStmt, prc.body[^1]).add(retFutureSym)
 
   if prc.kind != nnkLambda: # TODO: Nim bug?
