--- conflicted
+++ resolved
@@ -135,7 +135,6 @@
   ## This macro transforms a single procedure into a closure iterator.
   ## The ``async`` macro supports a stmtList holding multiple async procedures.
 
-<<<<<<< HEAD
   let
     baseType = getBaseType(prc)
     returnType = cleanupOpenSymChoice(prc.params2[0])
@@ -174,12 +173,9 @@
           add(newIdentNode("void"))
 
   var outerProcBody = newNimNode(nnkStmtList, prc)
-=======
   # Copy comment for nimdoc
   if prc.body.len > 0 and prc.body[0].kind == nnkCommentStmt:
     outerProcBody.add(prc.body[0])
-
->>>>>>> b3548583
 
   # -> iterator nameIter(chronosInternalRetFuture: Future[T]): FutureBase {.closure.} =
   # ->   {.push warning[resultshadowed]: off.}
