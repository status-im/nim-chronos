#
#                  Chronos Handles
#              (c) Copyright 2018-Present
#         Status Research & Development GmbH
#
#              Licensed under either of
#  Apache License, version 2.0, (LICENSE-APACHEv2)
#              MIT license (LICENSE-MIT)

when (NimMajor, NimMinor) < (1, 4):
  {.push raises: [Defect].}
else:
  {.push raises: [].}

import std/[net, nativesockets]
import stew/base10
import ./asyncloop

when defined(windows) or defined(nimdoc):
  import os, winlean
  const
    asyncInvalidSocket* = AsyncFD(-1)
    TCP_NODELAY* = 1
    IPPROTO_TCP* = 6
    PIPE_TYPE_BYTE = 0x00000000'i32
    PIPE_READMODE_BYTE = 0x00000000'i32
    PIPE_WAIT = 0x00000000'i32
    DEFAULT_PIPE_SIZE = 65536'i32
    ERROR_PIPE_CONNECTED = 535
    ERROR_PIPE_BUSY = 231
<<<<<<< HEAD
    pipeHeaderName = r"\\.\pipe\chronos\"
    IPV6_V6ONLY* = 27
    IPPROTO_IPV6* = 41
=======
    pipeHeaderName = r"\\.\pipe\LOCAL\chronos\"
>>>>>>> 93800879

  proc connectNamedPipe(hNamedPipe: Handle, lpOverlapped: pointer): WINBOOL
       {.importc: "ConnectNamedPipe", stdcall, dynlib: "kernel32".}
else:
  import os, posix
  const
    asyncInvalidSocket* = AsyncFD(posix.INVALID_SOCKET)
    TCP_NODELAY* = 1
    IPPROTO_TCP* = 6
    IPV6_V6ONLY* = posix.IPV6_V6ONLY
    IPPROTO_IPV6* = posix.IPPROTO_IPV6

const
  asyncInvalidPipe* = asyncInvalidSocket

proc setSocketBlocking*(s: SocketHandle, blocking: bool): bool =
  ## Sets blocking mode on socket.
  when defined(windows) or defined(nimdoc):
    var mode = clong(ord(not blocking))
    if ioctlsocket(s, FIONBIO, addr(mode)) == -1:
      false
    else:
      true
  else:
    let x: int = fcntl(s, F_GETFL, 0)
    if x == -1:
      false
    else:
      let mode = if blocking: x and not O_NONBLOCK else: x or O_NONBLOCK
      if fcntl(s, F_SETFL, mode) == -1:
        false
      else:
        true

proc setSockOpt*(socket: AsyncFD, level, optname, optval: int): bool =
  ## `setsockopt()` for integer options.
  ## Returns ``true`` on success, ``false`` on error.
  var value = cint(optval)
  setsockopt(SocketHandle(socket), cint(level), cint(optname),
             addr(value), SockLen(sizeof(value))) >= cint(0)

proc setSockOpt*(socket: AsyncFD, level, optname: int, value: pointer,
                 valuelen: int): bool =
  ## `setsockopt()` for custom options (pointer and length).
  ## Returns ``true`` on success, ``false`` on error.
  setsockopt(SocketHandle(socket), cint(level), cint(optname), value,
             SockLen(valuelen)) >= cint(0)

proc getSockOpt*(socket: AsyncFD, level, optname: int, value: var int): bool =
  ## `getsockopt()` for integer options.
  ## Returns ``true`` on success, ``false`` on error.
  var res: cint
  var size = SockLen(sizeof(res))
  if getsockopt(SocketHandle(socket), cint(level), cint(optname),
                addr(res), addr(size)) >= cint(0):
    value = int(res)
    true
  else:
    false

proc getSockOpt*(socket: AsyncFD, level, optname: int, value: pointer,
                 valuelen: var int): bool =
  ## `getsockopt()` for custom options (pointer and length).
  ## Returns ``true`` on success, ``false`` on error.
  getsockopt(SocketHandle(socket), cint(level), cint(optname),
             value, cast[ptr SockLen](addr valuelen)) >= cint(0)

proc getSocketError*(socket: AsyncFD, err: var int): bool =
  ## Recover error code associated with socket handle ``socket``.
  getSockOpt(socket, cint(SOL_SOCKET), cint(SO_ERROR), err)

proc createAsyncSocket*(domain: Domain, sockType: SockType,
                        protocol: Protocol): AsyncFD {.
    raises: [Defect, CatchableError].} =
  ## Creates new asynchronous socket.
  ## Returns ``asyncInvalidSocket`` on error.
  let handle = createNativeSocket(domain, sockType, protocol)
  if handle == osInvalidSocket:
    return asyncInvalidSocket
  if not setSocketBlocking(handle, false):
    close(handle)
    return asyncInvalidSocket
  register(AsyncFD(handle))
  AsyncFD(handle)

proc wrapAsyncSocket*(sock: SocketHandle): AsyncFD {.
    raises: [Defect, CatchableError].} =
  ## Wraps socket to asynchronous socket handle.
  ## Return ``asyncInvalidSocket`` on error.
  if not setSocketBlocking(sock, false):
    close(sock)
    return asyncInvalidSocket
  register(AsyncFD(sock))
  AsyncFD(sock)

proc getMaxOpenFiles*(): int {.raises: [Defect, OSError].} =
  ## Returns maximum file descriptor number that can be opened by this process.
  ##
  ## Note: On Windows its impossible to obtain such number, so getMaxOpenFiles()
  ## will return constant value of 16384. You can get more information on this
  ## link https://docs.microsoft.com/en-us/archive/blogs/markrussinovich/pushing-the-limits-of-windows-handles
  when defined(windows) or defined(nimdoc):
    16384
  else:
    var limits: RLimit
    if getrlimit(posix.RLIMIT_NOFILE, limits) != 0:
      raiseOSError(osLastError())
    int(limits.rlim_cur)

proc setMaxOpenFiles*(count: int) {.raises: [Defect, OSError].} =
  ## Set maximum file descriptor number that can be opened by this process.
  ##
  ## Note: On Windows its impossible to set this value, so it just a nop call.
  when defined(windows) or defined(nimdoc):
    discard
  else:
    var limits: RLimit
    if getrlimit(posix.RLIMIT_NOFILE, limits) != 0:
      raiseOSError(osLastError())
    limits.rlim_cur = count
    if setrlimit(posix.RLIMIT_NOFILE, limits) != 0:
      raiseOSError(osLastError())

proc createAsyncPipe*(): tuple[read: AsyncFD, write: AsyncFD] =
  ## Create new asynchronouse pipe.
  ## Returns tuple of read pipe handle and write pipe handle``asyncInvalidPipe``
  ## on error.
  when defined(windows):
    var pipeIn, pipeOut: Handle
    var pipeName: string
    var uniq = 0'u64
    var sa = SECURITY_ATTRIBUTES(nLength: sizeof(SECURITY_ATTRIBUTES).cint,
                                 lpSecurityDescriptor: nil, bInheritHandle: 0)
    while true:
      QueryPerformanceCounter(uniq)
      pipeName = pipeHeaderName & Base10.toString(uniq)

      var openMode = FILE_FLAG_FIRST_PIPE_INSTANCE or FILE_FLAG_OVERLAPPED or
                     PIPE_ACCESS_INBOUND
      var pipeMode = PIPE_TYPE_BYTE or PIPE_READMODE_BYTE or PIPE_WAIT
      pipeIn = createNamedPipe(newWideCString(pipeName), openMode, pipeMode,
                               1'i32, DEFAULT_PIPE_SIZE, DEFAULT_PIPE_SIZE,
                               0'i32, addr sa)
      if pipeIn == INVALID_HANDLE_VALUE:
        let err = osLastError()
        # If error in {ERROR_ACCESS_DENIED, ERROR_PIPE_BUSY}, then named pipe
        # with such name already exists.
        if int32(err) != ERROR_ACCESS_DENIED and int32(err) != ERROR_PIPE_BUSY:
          return (read: asyncInvalidPipe, write: asyncInvalidPipe)
        continue
      else:
        break

    var openMode = (GENERIC_WRITE or FILE_WRITE_DATA or SYNCHRONIZE)
    pipeOut = createFileW(newWideCString(pipeName), openMode, 0, addr(sa),
                          OPEN_EXISTING, FILE_FLAG_OVERLAPPED, 0)
    if pipeOut == INVALID_HANDLE_VALUE:
      discard closeHandle(pipeIn)
      return (read: asyncInvalidPipe, write: asyncInvalidPipe)

    var ovl = OVERLAPPED()
    let res = connectNamedPipe(pipeIn, cast[pointer](addr ovl))
    if res == 0:
      let err = osLastError()
      case int32(err)
      of ERROR_PIPE_CONNECTED:
        discard
      of ERROR_IO_PENDING:
        var bytesRead = 0.DWORD
        if getOverlappedResult(pipeIn, addr ovl, bytesRead, 1) == 0:
          discard closeHandle(pipeIn)
          discard closeHandle(pipeOut)
          return (read: asyncInvalidPipe, write: asyncInvalidPipe)
      else:
        discard closeHandle(pipeIn)
        discard closeHandle(pipeOut)
        return (read: asyncInvalidPipe, write: asyncInvalidPipe)

    (read: AsyncFD(pipeIn), write: AsyncFD(pipeOut))
  elif defined(nimdoc): discard
  else:
    var fds: array[2, cint]

    if posix.pipe(fds) == -1:
      return (read: asyncInvalidPipe, write: asyncInvalidPipe)

    if not(setSocketBlocking(SocketHandle(fds[0]), false)) or
       not(setSocketBlocking(SocketHandle(fds[1]), false)):
      return (read: asyncInvalidPipe, write: asyncInvalidPipe)

    (read: AsyncFD(fds[0]), write: AsyncFD(fds[1]))<|MERGE_RESOLUTION|>--- conflicted
+++ resolved
@@ -28,13 +28,10 @@
     DEFAULT_PIPE_SIZE = 65536'i32
     ERROR_PIPE_CONNECTED = 535
     ERROR_PIPE_BUSY = 231
-<<<<<<< HEAD
-    pipeHeaderName = r"\\.\pipe\chronos\"
+    pipeHeaderName = r"\\.\pipe\LOCAL\chronos\"
     IPV6_V6ONLY* = 27
     IPPROTO_IPV6* = 41
-=======
-    pipeHeaderName = r"\\.\pipe\LOCAL\chronos\"
->>>>>>> 93800879
+
 
   proc connectNamedPipe(hNamedPipe: Handle, lpOverlapped: pointer): WINBOOL
        {.importc: "ConnectNamedPipe", stdcall, dynlib: "kernel32".}
