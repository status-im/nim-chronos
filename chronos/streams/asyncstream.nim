#
#            Chronos Asynchronous Streams
#             (c) Copyright 2019-Present
#         Status Research & Development GmbH
#
#              Licensed under either of
#  Apache License, version 2.0, (LICENSE-APACHEv2)
#              MIT license (LICENSE-MIT)

{.push raises: [].}

import ../asyncloop, ../asyncsync
import ../transports/common, ../transports/stream
export asyncloop, asyncsync, stream, common

const
  AsyncStreamDefaultBufferSize* = 4096
    ## Default reading stream internal buffer size.
  AsyncStreamDefaultQueueSize* = 0
    ## Default writing stream internal queue size.
  AsyncStreamReaderTrackerName* = "async.stream.reader"
    ## AsyncStreamReader leaks tracker name
  AsyncStreamWriterTrackerName* = "async.stream.writer"
    ## AsyncStreamWriter leaks tracker name

type
  AsyncStreamError* = object of AsyncError
  AsyncStreamIncorrectDefect* = object of Defect
  AsyncStreamIncompleteError* = object of AsyncStreamError
  AsyncStreamLimitError* = object of AsyncStreamError
  AsyncStreamUseClosedError* = object of AsyncStreamError
  AsyncStreamReadError* = object of AsyncStreamError
  AsyncStreamWriteError* = object of AsyncStreamError
  AsyncStreamWriteEOFError* = object of AsyncStreamWriteError

  AsyncBuffer* = object
    offset*: int
    buffer*: seq[byte]
    events*: array[2, AsyncEvent]

  WriteType* = enum
    Pointer, Sequence, String

  WriteItem* = object
    case kind*: WriteType
    of Pointer:
      dataPtr*: pointer
    of Sequence:
      dataSeq*: seq[byte]
    of String:
      dataStr*: string
    size*: int
    offset*: int
    future*: Future[void].Raising([CancelledError, AsyncStreamError])

  AsyncStreamState* = enum
    Running,  ## Stream is online and working
    Error,    ## Stream has stored error
    Stopped,  ## Stream was closed while working
    Finished, ## Stream was properly finished
    Closing,  ## Stream is closing
    Closed    ## Stream was closed

  StreamReaderLoop* = proc (stream: AsyncStreamReader): Future[void] {.
    async: (raises: []).}
    ## Main read loop for read streams.
  StreamWriterLoop* = proc (stream: AsyncStreamWriter): Future[void] {.
    async: (raises: []).}
    ## Main write loop for write streams.

  AsyncStreamReader* = ref object of RootRef
    rsource*: AsyncStreamReader
    tsource*: StreamTransport
    readerLoop*: StreamReaderLoop
    state*: AsyncStreamState
    buffer*: AsyncBuffer
    udata: pointer
    error*: ref AsyncStreamError
    bytesCount*: uint64
    future: Future[void].Raising([])

  AsyncStreamWriter* = ref object of RootRef
    wsource*: AsyncStreamWriter
    tsource*: StreamTransport
    writerLoop*: StreamWriterLoop
    state*: AsyncStreamState
    queue*: AsyncQueue[WriteItem]
    error*: ref AsyncStreamError
    udata: pointer
    bytesCount*: uint64
    future: Future[void].Raising([])

  AsyncStream* = object of RootObj
    reader*: AsyncStreamReader
    writer*: AsyncStreamWriter

  AsyncStreamRW* = AsyncStreamReader | AsyncStreamWriter

proc init*(t: typedesc[AsyncBuffer], size: int): AsyncBuffer =
  AsyncBuffer(
    buffer: newSeq[byte](size),
    events: [newAsyncEvent(), newAsyncEvent()],
    offset: 0
  )

proc getBuffer*(sb: AsyncBuffer): pointer {.inline.} =
  unsafeAddr sb.buffer[sb.offset]

proc bufferLen*(sb: AsyncBuffer): int {.inline.} =
  len(sb.buffer) - sb.offset

proc getData*(sb: AsyncBuffer): pointer {.inline.} =
  unsafeAddr sb.buffer[0]

template dataLen*(sb: AsyncBuffer): int =
  sb.offset

proc `[]`*(sb: AsyncBuffer, index: int): byte {.inline.} =
  doAssert(index < sb.offset)
  sb.buffer[index]

proc update*(sb: var AsyncBuffer, size: int) {.inline.} =
  sb.offset += size

template wait*(sb: var AsyncBuffer): untyped =
  sb.events[0].clear()
  sb.events[1].fire()
  sb.events[0].wait()

template transfer*(sb: var AsyncBuffer): untyped =
  sb.events[1].clear()
  sb.events[0].fire()
  sb.events[1].wait()

proc forget*(sb: var AsyncBuffer) {.inline.} =
  sb.events[1].clear()
  sb.events[0].fire()

proc shift*(sb: var AsyncBuffer, size: int) {.inline.} =
  if sb.offset > size:
    moveMem(addr sb.buffer[0], addr sb.buffer[size], sb.offset - size)
    sb.offset = sb.offset - size
  else:
    sb.offset = 0

proc copyData*(sb: AsyncBuffer, dest: pointer, offset, length: int) {.inline.} =
  copyMem(cast[pointer](cast[uint](dest) + cast[uint](offset)),
          unsafeAddr sb.buffer[0], length)

proc upload*(sb: ptr AsyncBuffer, pbytes: ptr byte,
             nbytes: int): Future[void] {.
     async: (raises: [CancelledError]).} =
  ## You can upload any amount of bytes to the buffer. If size of internal
  ## buffer is not enough to fit all the data at once, data will be uploaded
  ## via chunks of size up to internal buffer size.
  var length = nbytes
  var srcBuffer = cast[ptr UncheckedArray[byte]](pbytes)
  var srcOffset = 0
  while length > 0:
    let size = min(length, sb[].bufferLen())
    if size == 0:
      # Internal buffer is full, we need to transfer data to consumer.
      await sb[].transfer()
    else:
      # Copy data from `pbytes` to internal buffer.
      copyMem(addr sb[].buffer[sb.offset], addr srcBuffer[srcOffset], size)
      sb[].offset = sb[].offset + size
      srcOffset = srcOffset + size
      length = length - size
  # We notify consumers that new data is available.
  sb[].forget()

template toDataOpenArray*(sb: AsyncBuffer): auto =
  toOpenArray(sb.buffer, 0, sb.offset - 1)

template toBufferOpenArray*(sb: AsyncBuffer): auto =
  toOpenArray(sb.buffer, sb.offset, len(sb.buffer) - 1)

template copyOut*(dest: pointer, item: WriteItem, length: int) =
  if item.kind == Pointer:
    let p = cast[pointer](cast[uint](item.dataPtr) + uint(item.offset))
    copyMem(dest, p, length)
  elif item.kind == Sequence:
    copyMem(dest, unsafeAddr item.dataSeq[item.offset], length)
  elif item.kind == String:
    copyMem(dest, unsafeAddr item.dataStr[item.offset], length)

proc newAsyncStreamReadError(
       p: ref TransportError
     ): ref AsyncStreamReadError {.noinline.} =
  var w = newException(AsyncStreamReadError, "Read stream failed")
  w.msg = w.msg & ", originated from [" & $p.name & "] " & p.msg
  w.parent = p
  w

proc newAsyncStreamWriteError(
       p: ref TransportError
     ): ref AsyncStreamWriteError {.noinline.} =
  var w = newException(AsyncStreamWriteError, "Write stream failed")
  w.msg = w.msg & ", originated from [" & $p.name & "] " & p.msg
  w.parent = p
  w

proc newAsyncStreamIncompleteError*(): ref AsyncStreamIncompleteError {.
     noinline.} =
  newException(AsyncStreamIncompleteError, "Incomplete data sent or received")

proc newAsyncStreamLimitError*(): ref AsyncStreamLimitError {.noinline.} =
  newException(AsyncStreamLimitError, "Buffer limit reached")

proc newAsyncStreamUseClosedError*(): ref AsyncStreamUseClosedError {.
     noinline.} =
  newException(AsyncStreamUseClosedError, "Stream is already closed")

proc raiseAsyncStreamUseClosedError*() {.
     noinline, noreturn, raises: [AsyncStreamUseClosedError].} =
  raise newAsyncStreamUseClosedError()

proc raiseAsyncStreamLimitError*() {.
     noinline, noreturn, raises: [AsyncStreamLimitError].} =
  raise newAsyncStreamLimitError()

proc raiseAsyncStreamIncompleteError*() {.
     noinline, noreturn, raises: [AsyncStreamIncompleteError].} =
  raise newAsyncStreamIncompleteError()

proc raiseEmptyMessageDefect*() {.noinline, noreturn.} =
  raise newException(AsyncStreamIncorrectDefect,
                     "Could not write empty message")

proc raiseAsyncStreamWriteEOFError*() {.
     noinline, noreturn, raises: [AsyncStreamWriteEOFError].} =
  raise newException(AsyncStreamWriteEOFError,
                     "Stream finished or remote side dropped connection")

proc atEof*(rstream: AsyncStreamReader): bool =
  ## Returns ``true`` is reading stream is closed or finished and internal
  ## buffer do not have any bytes left.
  if isNil(rstream.readerLoop):
    if isNil(rstream.rsource):
      rstream.tsource.atEof()
    else:
      rstream.rsource.atEof()
  else:
    (rstream.state != AsyncStreamState.Running) and
      (rstream.buffer.dataLen() == 0)

proc atEof*(wstream: AsyncStreamWriter): bool =
  ## Returns ``true`` is writing stream ``wstream`` closed or finished.
  if isNil(wstream.writerLoop):
    if isNil(wstream.wsource):
      wstream.tsource.atEof()
    else:
      wstream.wsource.atEof()
  else:
    # `wstream.future` holds `rstream.writerLoop()` call's result.
    # Return `true` if `writerLoop()` is not yet started or already stopped.
    if isNil(wstream.future) or wstream.future.finished():
      true
    else:
      wstream.state != AsyncStreamState.Running

proc closed*(rw: AsyncStreamRW): bool =
  ## Returns ``true`` is reading/writing stream is closed.
  rw.state in {AsyncStreamState.Closing, Closed}

proc finished*(rw: AsyncStreamRW): bool =
  ## Returns ``true`` if reading/writing stream is finished (completed).
  rw.atEof() and rw.state == AsyncStreamState.Finished

proc stopped*(rw: AsyncStreamRW): bool =
  ## Returns ``true`` if reading/writing stream is stopped (interrupted).
  let loopIsNil =
    when rw is AsyncStreamReader:
      isNil(rw.readerLoop)
    else:
      isNil(rw.writerLoop)

  if loopIsNil:
    when rw is AsyncStreamReader:
      if isNil(rw.rsource): false else: rw.rsource.stopped()
    else:
      if isNil(rw.wsource): false else: rw.wsource.stopped()
  else:
    if isNil(rw.future) or rw.future.finished():
      false
    else:
      rw.state == AsyncStreamState.Stopped

proc running*(rw: AsyncStreamRW): bool =
  ## Returns ``true`` if reading/writing stream is still pending.
  let loopIsNil =
    when rw is AsyncStreamReader:
      isNil(rw.readerLoop)
    else:
      isNil(rw.writerLoop)
  if loopIsNil:
    when rw is AsyncStreamReader:
      if isNil(rw.rsource): rw.tsource.running() else: rw.rsource.running()
    else:
      if isNil(rw.wsource): rw.tsource.running() else: rw.wsource.running()
  else:
    if isNil(rw.future) or rw.future.finished():
      false
    else:
      rw.state == AsyncStreamState.Running

proc failed*(rw: AsyncStreamRW): bool =
  ## Returns ``true`` if reading/writing stream is in failed state.
  let loopIsNil =
    when rw is AsyncStreamReader:
      isNil(rw.readerLoop)
    else:
      isNil(rw.writerLoop)
  if loopIsNil:
    when rw is AsyncStreamReader:
      if isNil(rw.rsource): rw.tsource.failed() else: rw.rsource.failed()
    else:
      if isNil(rw.wsource): rw.tsource.failed() else: rw.wsource.failed()
  else:
    if isNil(rw.future) or rw.future.finished():
      false
    else:
      rw.state == AsyncStreamState.Error

template checkStreamClosed*(t: untyped) =
  if t.closed(): raiseAsyncStreamUseClosedError()

template checkStreamFinished*(t: untyped) =
  if t.atEof(): raiseAsyncStreamWriteEOFError()

template readLoop(body: untyped): untyped =
  while true:
    if rstream.buffer.dataLen() == 0:
      if rstream.state == AsyncStreamState.Error:
        raise rstream.error

    let (consumed, done) = body
    rstream.buffer.shift(consumed)
    rstream.bytesCount = rstream.bytesCount + uint64(consumed)
    if done:
      break
    else:
      if not(rstream.atEof()):
        await rstream.buffer.wait()

proc readExactly*(rstream: AsyncStreamReader, pbytes: pointer,
                  nbytes: int) {.
     async: (raises: [CancelledError, AsyncStreamError]).} =
  ## Read exactly ``nbytes`` bytes from read-only stream ``rstream`` and store
  ## it to ``pbytes``.
  ##
  ## If EOF is received and ``nbytes`` is not yet readed, the procedure
  ## will raise ``AsyncStreamIncompleteError``.
  doAssert(not(isNil(pbytes)), "pbytes must not be nil")
  doAssert(nbytes >= 0, "nbytes must be non-negative integer")

  checkStreamClosed(rstream)

  if nbytes == 0:
    return

  if isNil(rstream.rsource):
    try:
      await readExactly(rstream.tsource, pbytes, nbytes)
    except CancelledError as exc:
      raise exc
    except TransportIncompleteError:
      raise newAsyncStreamIncompleteError()
    except TransportError as exc:
      raise newAsyncStreamReadError(exc)
  else:
    if isNil(rstream.readerLoop):
      await readExactly(rstream.rsource, pbytes, nbytes)
    else:
      var index = 0
      var pbuffer = cast[ptr UncheckedArray[byte]](pbytes)
      readLoop():
        if rstream.buffer.dataLen() == 0:
          if rstream.atEof():
            raise newAsyncStreamIncompleteError()
        let count = min(nbytes - index, rstream.buffer.dataLen())
        if count > 0:
          rstream.buffer.copyData(addr pbuffer[index], 0, count)
          index += count
        (consumed: count, done: index == nbytes)

proc readOnce*(rstream: AsyncStreamReader, pbytes: pointer,
               nbytes: int): Future[int] {.
     async: (raises: [CancelledError, AsyncStreamError]).} =
  ## Perform one read operation on read-only stream ``rstream``.
  ##
  ## If internal buffer is not empty, ``nbytes`` bytes will be transferred from
  ## internal buffer, otherwise it will wait until some bytes will be available.
  doAssert(not(isNil(pbytes)), "pbytes must not be nil")
  doAssert(nbytes > 0, "nbytes must be positive value")
  checkStreamClosed(rstream)

  if isNil(rstream.rsource):
    try:
      return await readOnce(rstream.tsource, pbytes, nbytes)
    except CancelledError as exc:
      raise exc
    except TransportError as exc:
      raise newAsyncStreamReadError(exc)
  else:
    if isNil(rstream.readerLoop):
      return await readOnce(rstream.rsource, pbytes, nbytes)
    else:
      var count = 0
      readLoop():
        if rstream.buffer.dataLen() == 0:
          (0, rstream.atEof())
        else:
          count = min(rstream.buffer.dataLen(), nbytes)
          rstream.buffer.copyData(pbytes, 0, count)
          (count, true)
      return count

proc readUntil*(rstream: AsyncStreamReader, pbytes: pointer, nbytes: int,
<<<<<<< HEAD
                sep: seq[byte], withLogs = false): Future[int] {.async.} =
=======
                sep: seq[byte]): Future[int] {.
     async: (raises: [CancelledError, AsyncStreamError]).} =
>>>>>>> e296ae30
  ## Read data from the read-only stream ``rstream`` until separator ``sep`` is
  ## found.
  ##
  ## On success, the data and separator will be removed from the internal
  ## buffer (consumed). Returned data will include the separator at the end.
  ##
  ## If EOF is received, and `sep` was not found, procedure will raise
  ## ``AsyncStreamIncompleteError``.
  ##
  ## If ``nbytes`` bytes has been received and `sep` was not found, procedure
  ## will raise ``AsyncStreamLimitError``.
  ##
  ## Procedure returns actual number of bytes read.
  doAssert(not(isNil(pbytes)), "pbytes must not be nil")
  doAssert(len(sep) > 0, "separator must not be empty")
  doAssert(nbytes >= 0, "nbytes must be non-negative value")
  checkStreamClosed(rstream)

  if nbytes == 0:
    raise newAsyncStreamLimitError()

  if withLogs:
    echo "isNil(rstream.rsource) = " & $isNil(rstream.rsource) &
      "  <-->  isNil(rstream.readerLoop) = " & $isNil(rstream.readerLoop)
  if isNil(rstream.rsource):
    try:
      return await readUntil(rstream.tsource, pbytes, nbytes, sep, withLogs = withLogs)
    except CancelledError as exc:
      raise exc
    except TransportIncompleteError:
      raise newAsyncStreamIncompleteError()
    except TransportLimitError:
      raise newAsyncStreamLimitError()
    except TransportError as exc:
      raise newAsyncStreamReadError(exc)
  else:
    if isNil(rstream.readerLoop):
      return await readUntil(rstream.rsource, pbytes, nbytes, sep)
    else:
      var pbuffer = cast[ptr UncheckedArray[byte]](pbytes)
      var state = 0
      var k = 0
      readLoop():
        if rstream.atEof():
          raise newAsyncStreamIncompleteError()
        var index = 0
        while index < rstream.buffer.dataLen():
          if k >= nbytes:
            raise newAsyncStreamLimitError()
          let ch = rstream.buffer[index]
          inc(index)
          pbuffer[k] = ch
          inc(k)
          if sep[state] == ch:
            inc(state)
            if state == len(sep):
              break
          else:
            state = 0
        (index, state == len(sep))
      return k

proc readLine*(rstream: AsyncStreamReader, limit = 0,
               sep = "\r\n"): Future[string] {.
     async: (raises: [CancelledError, AsyncStreamError]).} =
  ## Read one line from read-only stream ``rstream``, where ``"line"`` is a
  ## sequence of bytes ending with ``sep`` (default is ``"\r\n"``).
  ##
  ## If EOF is received, and ``sep`` was not found, the method will return the
  ## partial read bytes.
  ##
  ## If the EOF was received and the internal buffer is empty, return an
  ## empty string.
  ##
  ## If ``limit`` more then 0, then result string will be limited to ``limit``
  ## bytes.
  checkStreamClosed(rstream)

  if isNil(rstream.rsource):
    try:
      return await readLine(rstream.tsource, limit, sep)
    except CancelledError as exc:
      raise exc
    except TransportError as exc:
      raise newAsyncStreamReadError(exc)
  else:
    if isNil(rstream.readerLoop):
      return await readLine(rstream.rsource, limit, sep)
    else:
      let lim = if limit <= 0: -1 else: limit
      var state = 0
      var res = ""
      readLoop():
        if rstream.atEof():
          (0, true)
        else:
          var index = 0
          while index < rstream.buffer.dataLen():
            let ch = char(rstream.buffer[index])
            inc(index)

            if sep[state] == ch:
              inc(state)
              if state == len(sep):
                break
            else:
              if state != 0:
                if limit > 0:
                  let missing = min(state, lim - len(res) - 1)
                  res.add(sep[0 ..< missing])
                else:
                  res.add(sep[0 ..< state])
              res.add(ch)
              if len(res) == lim:
                break
          (index, (state == len(sep)) or (lim == len(res)))
      return res

proc read*(rstream: AsyncStreamReader): Future[seq[byte]] {.
     async: (raises: [CancelledError, AsyncStreamError]).} =
  ## Read all bytes from read-only stream ``rstream``.
  ##
  ## This procedure allocates buffer seq[byte] and return it as result.
  checkStreamClosed(rstream)

  if isNil(rstream.rsource):
    try:
      return await read(rstream.tsource)
    except CancelledError as exc:
      raise exc
    except TransportLimitError:
      raise newAsyncStreamLimitError()
    except TransportError as exc:
      raise newAsyncStreamReadError(exc)
  else:
    if isNil(rstream.readerLoop):
      return await read(rstream.rsource)
    else:
      var res = newSeq[byte]()
      readLoop():
        if rstream.atEof():
          (0, true)
        else:
          let count = rstream.buffer.dataLen()
          res.add(rstream.buffer.buffer.toOpenArray(0, count - 1))
          (count, false)
      return res

proc read*(rstream: AsyncStreamReader, n: int): Future[seq[byte]] {.
     async: (raises: [CancelledError, AsyncStreamError]).} =
  ## Read all bytes (n <= 0) or exactly `n` bytes from read-only stream
  ## ``rstream``.
  ##
  ## This procedure allocates buffer seq[byte] and return it as result.
  checkStreamClosed(rstream)

  if isNil(rstream.rsource):
    try:
      return await read(rstream.tsource, n)
    except CancelledError as exc:
      raise exc
    except TransportError as exc:
      raise newAsyncStreamReadError(exc)
  else:
    if isNil(rstream.readerLoop):
      return await read(rstream.rsource, n)
    else:
      if n <= 0:
        return await read(rstream.rsource)
      else:
        var res = newSeq[byte]()
        readLoop():
          if rstream.atEof():
            (0, true)
          else:
            let count = min(rstream.buffer.dataLen(), n - len(res))
            res.add(rstream.buffer.buffer.toOpenArray(0, count - 1))
            (count, len(res) == n)
        return res

proc consume*(rstream: AsyncStreamReader): Future[int] {.
     async: (raises: [CancelledError, AsyncStreamError]).} =
  ## Consume (discard) all bytes from read-only stream ``rstream``.
  ##
  ## Return number of bytes actually consumed (discarded).
  checkStreamClosed(rstream)

  if isNil(rstream.rsource):
    try:
      return await consume(rstream.tsource)
    except CancelledError as exc:
      raise exc
    except TransportLimitError:
      raise newAsyncStreamLimitError()
    except TransportError as exc:
      raise newAsyncStreamReadError(exc)
  else:
    if isNil(rstream.readerLoop):
      return await consume(rstream.rsource)
    else:
      var res = 0
      readLoop():
        if rstream.atEof():
          (0, true)
        else:
          res += rstream.buffer.dataLen()
          (rstream.buffer.dataLen(), false)
      return res

proc consume*(rstream: AsyncStreamReader, n: int): Future[int] {.
     async: (raises: [CancelledError, AsyncStreamError]).} =
  ## Consume (discard) all bytes (n <= 0) or ``n`` bytes from read-only stream
  ## ``rstream``.
  ##
  ## Return number of bytes actually consumed (discarded).
  checkStreamClosed(rstream)

  if isNil(rstream.rsource):
    try:
      return await consume(rstream.tsource, n)
    except CancelledError as exc:
      raise exc
    except TransportLimitError:
      raise newAsyncStreamLimitError()
    except TransportError as exc:
      raise newAsyncStreamReadError(exc)
  else:
    if isNil(rstream.readerLoop):
      return await consume(rstream.rsource, n)
    else:
      if n <= 0:
        return await rstream.consume()
      else:
        var res = 0
        readLoop():
          if rstream.atEof():
            (0, true)
          else:
            let count = min(rstream.buffer.dataLen(), n - res)
            res += count
            (count, res == n)
        return res

proc readMessage*(rstream: AsyncStreamReader, pred: ReadMessagePredicate) {.
     async: (raises: [CancelledError, AsyncStreamError]).} =
  ## Read all bytes from stream ``rstream`` until ``predicate`` callback
  ## will not be satisfied.
  ##
  ## ``predicate`` callback should return tuple ``(consumed, result)``, where
  ## ``consumed`` is the number of bytes processed and ``result`` is a
  ## completion flag (``true`` if readMessage() should stop reading data,
  ## or ``false`` if readMessage() should continue to read data from stream).
  ##
  ## ``predicate`` callback must copy all the data from ``data`` array and
  ## return number of bytes it is going to consume.
  ## ``predicate`` callback will receive (zero-length) openArray, if stream
  ## is at EOF.
  doAssert(not(isNil(pred)), "`predicate` callback should not be `nil`")
  checkStreamClosed(rstream)

  if isNil(rstream.rsource):
    try:
      await readMessage(rstream.tsource, pred)
    except CancelledError as exc:
      raise exc
    except TransportError as exc:
      raise newAsyncStreamReadError(exc)
  else:
    if isNil(rstream.readerLoop):
      await readMessage(rstream.rsource, pred)
    else:
      readLoop():
        let count = rstream.buffer.dataLen()
        if count == 0:
          if rstream.atEof():
            pred([])
          else:
            # Case, when transport's buffer is not yet filled with data.
            (0, false)
        else:
          pred(rstream.buffer.buffer.toOpenArray(0, count - 1))

proc write*(wstream: AsyncStreamWriter, pbytes: pointer,
            nbytes: int) {.
     async: (raises: [CancelledError, AsyncStreamError]).} =
  ## Write sequence of bytes pointed by ``pbytes`` of length ``nbytes`` to
  ## writer stream ``wstream``.
  ##
  ## ``nbytes`` must be more then zero.
  checkStreamClosed(wstream)
  checkStreamFinished(wstream)

  if nbytes <= 0:
    raiseEmptyMessageDefect()

  if isNil(wstream.wsource):
    var res: int
    try:
      res = await write(wstream.tsource, pbytes, nbytes)
    except CancelledError as exc:
      raise exc
    except TransportError as exc:
      raise newAsyncStreamWriteError(exc)
    if res != nbytes:
      raise newAsyncStreamIncompleteError()
    wstream.bytesCount = wstream.bytesCount + uint64(nbytes)
  else:
    if isNil(wstream.writerLoop):
      await write(wstream.wsource, pbytes, nbytes)
      wstream.bytesCount = wstream.bytesCount + uint64(nbytes)
    else:
      let item = WriteItem(
        kind: Pointer, dataPtr: pbytes, size: nbytes,
        future: Future[void].Raising([CancelledError, AsyncStreamError])
                  .init("async.stream.write(pointer)"))
      await wstream.queue.put(item)
      await item.future
      wstream.bytesCount = wstream.bytesCount + uint64(item.size)

proc write*(wstream: AsyncStreamWriter, sbytes: sink seq[byte],
            msglen = -1) {.
     async: (raises: [CancelledError, AsyncStreamError]).} =
  ## Write sequence of bytes ``sbytes`` of length ``msglen`` to writer
  ## stream ``wstream``.
  ##
  ## Sequence of bytes ``sbytes`` must not be zero-length.
  ##
  ## If ``msglen < 0`` whole sequence ``sbytes`` will be writen to stream.
  ## If ``msglen > len(sbytes)`` only ``len(sbytes)`` bytes will be written to
  ## stream.
  checkStreamClosed(wstream)
  checkStreamFinished(wstream)

  let length = if msglen <= 0: len(sbytes) else: min(msglen, len(sbytes))
  if length <= 0:
    raiseEmptyMessageDefect()

  if isNil(wstream.wsource):
    var res: int
    try:
      res = await write(wstream.tsource, sbytes, length)
    except CancelledError as exc:
      raise exc
    except TransportError as exc:
      raise newAsyncStreamWriteError(exc)
    if res != length:
      raise newAsyncStreamIncompleteError()
    wstream.bytesCount = wstream.bytesCount + uint64(length)
  else:
    if isNil(wstream.writerLoop):
      await write(wstream.wsource, sbytes, length)
      wstream.bytesCount = wstream.bytesCount + uint64(length)
    else:
      let item = WriteItem(
        kind: Sequence, dataSeq: move(sbytes), size: length,
        future: Future[void].Raising([CancelledError, AsyncStreamError])
                  .init("async.stream.write(seq)"))
      await wstream.queue.put(item)
      await item.future
      wstream.bytesCount = wstream.bytesCount + uint64(item.size)

proc write*(wstream: AsyncStreamWriter, sbytes: sink string,
            msglen = -1) {.
     async: (raises: [CancelledError, AsyncStreamError]).} =
  ## Write string ``sbytes`` of length ``msglen`` to writer stream ``wstream``.
  ##
  ## String ``sbytes`` must not be zero-length.
  ##
  ## If ``msglen < 0`` whole string ``sbytes`` will be writen to stream.
  ## If ``msglen > len(sbytes)`` only ``len(sbytes)`` bytes will be written to
  ## stream.
  checkStreamClosed(wstream)
  checkStreamFinished(wstream)

  let length = if msglen <= 0: len(sbytes) else: min(msglen, len(sbytes))
  if length <= 0:
    raiseEmptyMessageDefect()

  if isNil(wstream.wsource):
    var res: int
    try:
      res = await write(wstream.tsource, sbytes, length)
    except CancelledError as exc:
      raise exc
    except TransportError as exc:
      raise newAsyncStreamWriteError(exc)
    if res != length:
      raise newAsyncStreamIncompleteError()
    wstream.bytesCount = wstream.bytesCount + uint64(length)
  else:
    if isNil(wstream.writerLoop):
      await write(wstream.wsource, sbytes, length)
      wstream.bytesCount = wstream.bytesCount + uint64(length)
    else:
      let item = WriteItem(
        kind: String, dataStr: move(sbytes), size: length,
        future: Future[void].Raising([CancelledError, AsyncStreamError])
                  .init("async.stream.write(string)"))
      await wstream.queue.put(item)
      await item.future
      wstream.bytesCount = wstream.bytesCount + uint64(item.size)

proc finish*(wstream: AsyncStreamWriter) {.
     async: (raises: [CancelledError, AsyncStreamError]).} =
  ## Finish write stream ``wstream``.
  checkStreamClosed(wstream)
  # For AsyncStreamWriter Finished state could be set manually or by stream's
  # writeLoop, so we not going to raise exception here.
  if not(wstream.atEof()):
    if not isNil(wstream.wsource):
      if isNil(wstream.writerLoop):
        await wstream.wsource.finish()
      else:
        let item = WriteItem(
          kind: Pointer, size: 0,
          future: Future[void].Raising([CancelledError, AsyncStreamError])
                    .init("async.stream.finish"))
        await wstream.queue.put(item)
        await item.future

proc join*(rw: AsyncStreamRW): Future[void] {.
     async: (raw: true, raises: [CancelledError]).} =
  ## Get Future[void] which will be completed when stream become finished or
  ## closed.
  when rw is AsyncStreamReader:
    var retFuture = newFuture[void]("async.stream.reader.join")
  else:
    var retFuture = newFuture[void]("async.stream.writer.join")

  proc continuation(udata: pointer) {.gcsafe, raises:[].} =
    retFuture.complete()

  proc cancellation(udata: pointer) {.gcsafe, raises:[].} =
    rw.future.removeCallback(continuation, cast[pointer](retFuture))

  if not(rw.future.finished()):
    rw.future.addCallback(continuation, cast[pointer](retFuture))
    retFuture.cancelCallback = cancellation
  else:
    retFuture.complete()

  return retFuture

proc close*(rw: AsyncStreamRW) =
  ## Close and frees resources of stream ``rw``.
  ##
  ## Note close() procedure is not completed immediately!
  if not(rw.closed()):
    rw.state = AsyncStreamState.Closing

    proc continuation(udata: pointer) {.raises: [].} =
      if not isNil(rw.udata):
        GC_unref(cast[ref int](rw.udata))
      if not(rw.future.finished()):
        rw.future.complete()
      when rw is AsyncStreamReader:
        untrackCounter(AsyncStreamReaderTrackerName)
      elif rw is AsyncStreamWriter:
        untrackCounter(AsyncStreamWriterTrackerName)
      rw.state = AsyncStreamState.Closed

    when rw is AsyncStreamReader:
      if isNil(rw.rsource) or isNil(rw.readerLoop) or isNil(rw.future):
        callSoon(continuation)
      else:
        if rw.future.finished():
          callSoon(continuation)
        else:
          rw.future.addCallback(continuation)
          rw.future.cancelSoon()
    elif rw is AsyncStreamWriter:
      if isNil(rw.wsource) or isNil(rw.writerLoop) or isNil(rw.future):
        callSoon(continuation)
      else:
        if rw.future.finished():
          callSoon(continuation)
        else:
          rw.future.addCallback(continuation)
          rw.future.cancelSoon()

proc closeWait*(rw: AsyncStreamRW): Future[void] {.async: (raises: []).} =
  ## Close and frees resources of stream ``rw``.
  if not rw.closed():
    rw.close()
    await noCancel(rw.join())

proc startReader(rstream: AsyncStreamReader) =
  rstream.state = Running
  if not isNil(rstream.readerLoop):
    rstream.future = rstream.readerLoop(rstream)
  else:
    rstream.future = Future[void].Raising([]).init(
      "async.stream.empty.reader", {FutureFlag.OwnCancelSchedule})

proc startWriter(wstream: AsyncStreamWriter) =
  wstream.state = Running
  if not isNil(wstream.writerLoop):
    wstream.future = wstream.writerLoop(wstream)
  else:
    wstream.future = Future[void].Raising([]).init(
      "async.stream.empty.writer", {FutureFlag.OwnCancelSchedule})

proc init*(child, wsource: AsyncStreamWriter, loop: StreamWriterLoop,
           queueSize = AsyncStreamDefaultQueueSize) =
  ## Initialize newly allocated object ``child`` with AsyncStreamWriter
  ## parameters.
  child.writerLoop = loop
  child.wsource = wsource
  child.tsource = wsource.tsource
  child.queue = newAsyncQueue[WriteItem](queueSize)
  trackCounter(AsyncStreamWriterTrackerName)
  child.startWriter()

proc init*[T](child, wsource: AsyncStreamWriter, loop: StreamWriterLoop,
              queueSize = AsyncStreamDefaultQueueSize, udata: ref T) =
  ## Initialize newly allocated object ``child`` with AsyncStreamWriter
  ## parameters.
  child.writerLoop = loop
  child.wsource = wsource
  child.tsource = wsource.tsource
  child.queue = newAsyncQueue[WriteItem](queueSize)
  if not isNil(udata):
    GC_ref(udata)
    child.udata = cast[pointer](udata)
  trackCounter(AsyncStreamWriterTrackerName)
  child.startWriter()

proc init*(child, rsource: AsyncStreamReader, loop: StreamReaderLoop,
           bufferSize = AsyncStreamDefaultBufferSize) =
  ## Initialize newly allocated object ``child`` with AsyncStreamReader
  ## parameters.
  child.readerLoop = loop
  child.rsource = rsource
  child.tsource = rsource.tsource
  child.buffer = AsyncBuffer.init(bufferSize)
  trackCounter(AsyncStreamReaderTrackerName)
  child.startReader()

proc init*[T](child, rsource: AsyncStreamReader, loop: StreamReaderLoop,
              bufferSize = AsyncStreamDefaultBufferSize,
              udata: ref T) =
  ## Initialize newly allocated object ``child`` with AsyncStreamReader
  ## parameters.
  child.readerLoop = loop
  child.rsource = rsource
  child.tsource = rsource.tsource
  child.buffer = AsyncBuffer.init(bufferSize)
  if not isNil(udata):
    GC_ref(udata)
    child.udata = cast[pointer](udata)
  trackCounter(AsyncStreamReaderTrackerName)
  child.startReader()

proc init*(child: AsyncStreamWriter, tsource: StreamTransport) =
  ## Initialize newly allocated object ``child`` with AsyncStreamWriter
  ## parameters.
  child.writerLoop = nil
  child.wsource = nil
  child.tsource = tsource
  trackCounter(AsyncStreamWriterTrackerName)
  child.startWriter()

proc init*[T](child: AsyncStreamWriter, tsource: StreamTransport,
              udata: ref T) =
  ## Initialize newly allocated object ``child`` with AsyncStreamWriter
  ## parameters.
  child.writerLoop = nil
  child.wsource = nil
  child.tsource = tsource
  trackCounter(AsyncStreamWriterTrackerName)
  child.startWriter()

proc init*(child, wsource: AsyncStreamWriter) =
  ## Initialize newly allocated object ``child`` with AsyncStreamWriter
  ## parameters.
  child.writerLoop = nil
  child.wsource = wsource
  child.tsource = wsource.tsource
  trackCounter(AsyncStreamWriterTrackerName)
  child.startWriter()

proc init*[T](child, wsource: AsyncStreamWriter, udata: ref T) =
  ## Initialize newly allocated object ``child`` with AsyncStreamWriter
  ## parameters.
  child.writerLoop = nil
  child.wsource = wsource
  child.tsource = wsource.tsource
  if not isNil(udata):
    GC_ref(udata)
    child.udata = cast[pointer](udata)
  trackCounter(AsyncStreamWriterTrackerName)
  child.startWriter()

proc init*(child: AsyncStreamReader, tsource: StreamTransport) =
  ## Initialize newly allocated object ``child`` with AsyncStreamReader
  ## parameters.
  child.readerLoop = nil
  child.rsource = nil
  child.tsource = tsource
  trackCounter(AsyncStreamReaderTrackerName)
  child.startReader()

proc init*[T](child: AsyncStreamReader, tsource: StreamTransport,
              udata: ref T) =
  ## Initialize newly allocated object ``child`` with AsyncStreamReader
  ## parameters.
  child.readerLoop = nil
  child.rsource = nil
  child.tsource = tsource
  if not isNil(udata):
    GC_ref(udata)
    child.udata = cast[pointer](udata)
  trackCounter(AsyncStreamReaderTrackerName)
  child.startReader()

proc init*(child, rsource: AsyncStreamReader) =
  ## Initialize newly allocated object ``child`` with AsyncStreamReader
  ## parameters.
  child.readerLoop = nil
  child.rsource = rsource
  child.tsource = rsource.tsource
  trackCounter(AsyncStreamReaderTrackerName)
  child.startReader()

proc init*[T](child, rsource: AsyncStreamReader, udata: ref T) =
  ## Initialize newly allocated object ``child`` with AsyncStreamReader
  ## parameters.
  child.readerLoop = nil
  child.rsource = rsource
  child.tsource = rsource.tsource
  if not isNil(udata):
    GC_ref(udata)
    child.udata = cast[pointer](udata)
  trackCounter(AsyncStreamReaderTrackerName)
  child.startReader()

proc newAsyncStreamReader*[T](rsource: AsyncStreamReader,
                              loop: StreamReaderLoop,
                              bufferSize = AsyncStreamDefaultBufferSize,
                              udata: ref T): AsyncStreamReader =
  ## Create new AsyncStreamReader object, which will use other async stream
  ## reader ``rsource`` as source data channel.
  ##
  ## ``loop`` is main reading loop procedure.
  ##
  ## ``bufferSize`` is internal buffer size.
  ##
  ## ``udata`` - user object which will be associated with new AsyncStreamReader
  ## object.
  var res = AsyncStreamReader()
  res.init(rsource, loop, bufferSize, udata)
  res

proc newAsyncStreamReader*(rsource: AsyncStreamReader,
                           loop: StreamReaderLoop,
                           bufferSize = AsyncStreamDefaultBufferSize
                          ): AsyncStreamReader =
  ## Create new AsyncStreamReader object, which will use other async stream
  ## reader ``rsource`` as source data channel.
  ##
  ## ``loop`` is main reading loop procedure.
  ##
  ## ``bufferSize`` is internal buffer size.
  var res = AsyncStreamReader()
  res.init(rsource, loop, bufferSize)
  res

proc newAsyncStreamReader*[T](tsource: StreamTransport,
                              udata: ref T): AsyncStreamReader =
  ## Create new AsyncStreamReader object, which will use stream transport
  ## ``tsource`` as source data channel.
  ##
  ## ``udata`` - user object which will be associated with new AsyncStreamWriter
  ## object.
  var res = AsyncStreamReader()
  res.init(tsource, udata)
  res

proc newAsyncStreamReader*(tsource: StreamTransport): AsyncStreamReader =
  ## Create new AsyncStreamReader object, which will use stream transport
  ## ``tsource`` as source data channel.
  var res = AsyncStreamReader()
  res.init(tsource)
  res

proc newAsyncStreamWriter*[T](wsource: AsyncStreamWriter,
                              loop: StreamWriterLoop,
                              queueSize = AsyncStreamDefaultQueueSize,
                              udata: ref T): AsyncStreamWriter =
  ## Create new AsyncStreamWriter object which will use other AsyncStreamWriter
  ## object ``wsource`` as data channel.
  ##
  ## ``loop`` is main writing loop procedure.
  ##
  ## ``queueSize`` is writing queue size (default size is unlimited).
  ##
  ## ``udata`` - user object which will be associated with new AsyncStreamWriter
  ## object.
  var res = AsyncStreamWriter()
  res.init(wsource, loop, queueSize, udata)
  res

proc newAsyncStreamWriter*(wsource: AsyncStreamWriter,
                           loop: StreamWriterLoop,
                           queueSize = AsyncStreamDefaultQueueSize
                          ): AsyncStreamWriter =
  ## Create new AsyncStreamWriter object which will use other AsyncStreamWriter
  ## object ``wsource`` as data channel.
  ##
  ## ``loop`` is main writing loop procedure.
  ##
  ## ``queueSize`` is writing queue size (default size is unlimited).
  var res = AsyncStreamWriter()
  res.init(wsource, loop, queueSize)
  res

proc newAsyncStreamWriter*[T](tsource: StreamTransport,
                              udata: ref T): AsyncStreamWriter =
  ## Create new AsyncStreamWriter object which will use stream transport
  ## ``tsource`` as  data channel.
  ##
  ## ``udata`` - user object which will be associated with new AsyncStreamWriter
  ## object.
  var res = AsyncStreamWriter()
  res.init(tsource, udata)
  res

proc newAsyncStreamWriter*(tsource: StreamTransport): AsyncStreamWriter =
  ## Create new AsyncStreamWriter object which will use stream transport
  ## ``tsource`` as data channel.
  var res = AsyncStreamWriter()
  res.init(tsource)
  res

proc newAsyncStreamWriter*[T](wsource: AsyncStreamWriter,
                              udata: ref T): AsyncStreamWriter =
  ## Create copy of AsyncStreamWriter object ``wsource``.
  ##
  ## ``udata`` - user object which will be associated with new AsyncStreamWriter
  ## object.
  var res = AsyncStreamWriter()
  res.init(wsource, udata)
  res

proc newAsyncStreamWriter*(wsource: AsyncStreamWriter): AsyncStreamWriter =
  ## Create copy of AsyncStreamWriter object ``wsource``.
  var res = AsyncStreamWriter()
  res.init(wsource)
  res

proc newAsyncStreamReader*[T](rsource: AsyncStreamWriter,
                              udata: ref T): AsyncStreamWriter =
  ## Create copy of AsyncStreamReader object ``rsource``.
  ##
  ## ``udata`` - user object which will be associated with new AsyncStreamReader
  ## object.
  var res = AsyncStreamReader()
  res.init(rsource, udata)
  res

proc newAsyncStreamReader*(rsource: AsyncStreamReader): AsyncStreamReader =
  ## Create copy of AsyncStreamReader object ``rsource``.
  var res = AsyncStreamReader()
  res.init(rsource)
  res

proc getUserData*[T](rw: AsyncStreamRW): T {.inline.} =
  ## Obtain user data associated with AsyncStreamReader or AsyncStreamWriter
  ## object ``rw``.
  cast[T](rw.udata)<|MERGE_RESOLUTION|>--- conflicted
+++ resolved
@@ -418,12 +418,8 @@
       return count
 
 proc readUntil*(rstream: AsyncStreamReader, pbytes: pointer, nbytes: int,
-<<<<<<< HEAD
-                sep: seq[byte], withLogs = false): Future[int] {.async.} =
-=======
-                sep: seq[byte]): Future[int] {.
-     async: (raises: [CancelledError, AsyncStreamError]).} =
->>>>>>> e296ae30
+                sep: seq[byte], withLogs = false): Future[int] {.
+     async: (raises: [CancelledError, AsyncStreamError]).} =
   ## Read data from the read-only stream ``rstream`` until separator ``sep`` is
   ## found.
   ##
