--- conflicted
+++ resolved
@@ -1097,15 +1097,9 @@
 
     var fut = waitProc()
     await cancelAndWait(fut)
-<<<<<<< HEAD
-    result = (fut.state == FutureState.Completed) and
-             neverFlag1 and neverFlag2 and neverFlag3 and
-             waitProc1 and waitProc2
-=======
-    check:
-      fut.state == FutureState.Finished
+    check:
+      fut.state == FutureState.Completed
       neverFlag1 and neverFlag2 and neverFlag3 and waitProc1 and waitProc2
->>>>>>> 5d3da66e
 
   asyncTest "Cancellation withTimeout() test":
     var neverFlag1, neverFlag2, neverFlag3: bool
@@ -1134,15 +1128,9 @@
 
     var fut = withTimeoutProc()
     await cancelAndWait(fut)
-<<<<<<< HEAD
-    result = (fut.state == FutureState.Completed) and
-             neverFlag1 and neverFlag2 and neverFlag3 and
-             waitProc1 and waitProc2
-=======
-    check:
-      fut.state == FutureState.Finished
+    check:
+      fut.state == FutureState.Completed
       neverFlag1 and neverFlag2 and neverFlag3 and waitProc1 and waitProc2
->>>>>>> 5d3da66e
 
   asyncTest "Cancellation race test":
     var someFut = newFuture[void]()
@@ -1265,17 +1253,7 @@
         (loc.procedure == procedure)
 
     check:
-<<<<<<< HEAD
-      chk(loc10, "testfut.nim", 1042, "macroFuture")
-      chk(loc11, "testfut.nim", 1042, "")
-      chk(loc20, "testfut.nim", 1054, "template")
-      chk(loc21, "testfut.nim", 1057, "")
-      chk(loc30, "testfut.nim", 1051, "procedure")
-      chk(loc31, "testfut.nim", 1058, "")
-
-  test "withTimeout(fut) should wait cancellation test":
-=======
-      chk(loc10, "testfut.nim", 1221, "macroFuture")
+      chk(loc10, "testfut.nim", 1222, "macroFuture")
       chk(loc11, "testfut.nim", 1222, "")
       chk(loc20, "testfut.nim", 1234, "template")
       chk(loc21, "testfut.nim", 1237, "")
@@ -1283,7 +1261,6 @@
       chk(loc31, "testfut.nim", 1238, "")
 
   asyncTest "withTimeout(fut) should wait cancellation test":
->>>>>>> 5d3da66e
     proc futureNeverEnds(): Future[void] =
       newFuture[void]("neverending.future")
 
