--- conflicted
+++ resolved
@@ -240,8 +240,6 @@
       doAssert false
     check waitFor(testReturner2()) == 6
 
-<<<<<<< HEAD
-=======
   test "raising defects":
     proc raiser {.async.} =
       # sleeping to make sure our caller is the poll loop
@@ -267,7 +265,6 @@
       result = await a2()
     check waitFor(asyncInAsync()) == 12
 
->>>>>>> 253bc3cf
 suite "Macro transformations - implicit returns":
   test "Implicit return":
     proc implicit(): Future[int] {.async.} =
